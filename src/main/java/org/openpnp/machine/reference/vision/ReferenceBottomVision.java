--- conflicted
+++ resolved
@@ -186,13 +186,8 @@
                 // wrapping-around range of 0° .. 90° as it has no notion of which rectangle side 
                 // is which. We can assume that the part is never picked more than +/-45º rotated.
                 // So we change the range wrapping-around to -45° .. +45°. See angleNorm():
-<<<<<<< HEAD
                 if (bottomVisionSettings.getMaxRotation() == MaxRotation.Adjust ) {
-                    angleOffset = angleNorm(angleOffset);
-=======
-                if (partSettings.getMaxRotation() == MaxRotation.Adjust ) {
                     angleOffset = Utils2D.angleNorm(angleOffset);
->>>>>>> bc68fda5
                 } else {
                     // turning more than 180° in one direction makes no sense
                     angleOffset = Utils2D.angleNorm(angleOffset, 180);
@@ -280,13 +275,8 @@
             // wrapping-around range of 0° .. 90° as it has no notion of which rectangle side 
             // is which. We can assume that the part is never picked more than +/-45º rotated.
             // So we change the range wrapping-around to -45° .. +45°. See angleNorm():
-<<<<<<< HEAD
             if (bottomVisionSettings.getMaxRotation() == MaxRotation.Adjust ) {
-                angleOffset = angleNorm(angleOffset);
-=======
-            if (partSettings.getMaxRotation() == MaxRotation.Adjust ) {
                 angleOffset = Utils2D.angleNorm(angleOffset);
->>>>>>> bc68fda5
             } else {
                 // turning more than 180° in one direction makes no sense
                 angleOffset = Utils2D.angleNorm(angleOffset, 180);
