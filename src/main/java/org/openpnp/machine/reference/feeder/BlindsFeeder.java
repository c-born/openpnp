/*
 * Copyright (C) 2019-2020 <mark@makr.zone>
 * based on the ReferenceStripFeeder 
 * Copyright (C) 2011 Jason von Nieda <jason@vonnieda.org>
 * 
 * This file is part of OpenPnP.
 * 
 * OpenPnP is free software: you can redistribute it and/or modify it under the terms of the GNU
 * General Public License as published by the Free Software Foundation, either version 3 of the
 * License, or (at your option) any later version.
 * 
 * OpenPnP is distributed in the hope that it will be useful, but WITHOUT ANY WARRANTY; without even
 * the implied warranty of MERCHANTABILITY or FITNESS FOR A PARTICULAR PURPOSE. See the GNU General
 * Public License for more details.
 * 
 * You should have received a copy of the GNU General Public License along with OpenPnP. If not, see
 * <http://www.gnu.org/licenses/>.
 * 
 * For more information about OpenPnP visit http://openpnp.org
 */

package org.openpnp.machine.reference.feeder;


import java.awt.Color;
import java.awt.geom.AffineTransform;
import java.awt.geom.NoninvertibleTransformException;
import java.awt.geom.Point2D;
import java.awt.image.BufferedImage;
import java.io.File;
import java.util.ArrayList;
import java.util.Collections;
import java.util.Comparator;
import java.util.List;

import javax.swing.Action;

import org.apache.commons.io.IOUtils;
import org.opencv.core.Mat;
import org.opencv.core.RotatedRect;
import org.opencv.core.Size;
import org.opencv.imgcodecs.Imgcodecs;
import org.opencv.imgproc.Imgproc;
import org.openpnp.ConfigurationListener;
import org.openpnp.gui.MainFrame;
import org.openpnp.gui.support.PropertySheetWizardAdapter;
import org.openpnp.gui.support.Wizard;
import org.openpnp.machine.reference.ReferenceFeeder;
import org.openpnp.machine.reference.feeder.wizards.BlindsFeederArrayConfigurationWizard;
import org.openpnp.machine.reference.feeder.wizards.BlindsFeederConfigurationWizard;
import org.openpnp.model.Configuration;
import org.openpnp.model.Length;
import org.openpnp.model.LengthUnit;
import org.openpnp.model.Location;
import org.openpnp.model.Part;
import org.openpnp.model.Point;
import org.openpnp.model.RegionOfInterest;
import org.openpnp.spi.Camera;
import org.openpnp.spi.Feeder;
import org.openpnp.spi.Head;
import org.openpnp.spi.Machine;
import org.openpnp.spi.MachineListener;
import org.openpnp.spi.Nozzle;
import org.openpnp.spi.NozzleTip;
import org.openpnp.spi.PropertySheetHolder;
import org.openpnp.util.HslColor;
import org.openpnp.util.MovableUtils;
import org.openpnp.util.OcrUtil;
import org.openpnp.util.OpenCvUtils;
import org.openpnp.util.TravellingSalesman;
import org.openpnp.util.VisionUtils;
import org.openpnp.vision.FluentCv;
import org.openpnp.vision.Ransac.Line;
import org.openpnp.vision.SimpleHistogram;
import org.openpnp.vision.pipeline.CvPipeline;
import org.openpnp.vision.pipeline.CvStage.Result;
import org.openpnp.vision.pipeline.stages.SimpleOcr;
import org.openpnp.vision.pipeline.stages.SimpleOcr.OcrModel;
import org.pmw.tinylog.Logger;
import org.simpleframework.xml.Attribute;
import org.simpleframework.xml.Element;


/**
 * Implementation of Feeder that indexes through an array of cut tape strips held
 * by a 3D printed base. Each tape lane has a blinds style cover that can open/close by 
 * shifting half the pocket pitch. This only works for tapes where the pockets use up 
 * less than half the pocket pitch as is usually the case with punched paper carrier tapes 
 * but also for some plastic/embossed carrier tapes.  
 */
public class BlindsFeeder extends ReferenceFeeder {

    static public final Location nullLocation = new Location(LengthUnit.Millimeters);

    @Element(required = false)
    private Location fiducial1Location = new Location(LengthUnit.Millimeters);

    @Element(required = false)
    private Location fiducial2Location = new Location(LengthUnit.Millimeters);

    @Element(required = false)
    private Location fiducial3Location = new Location(LengthUnit.Millimeters);

    @Attribute(required = false)
    private boolean normalize = true;

    @Element(required = false)
    private Length tapeLength = new Length(0, LengthUnit.Millimeters);

    @Element(required = false)
    private Length feederExtent = new Length(0, LengthUnit.Millimeters);

    @Element(required = false)
    private Length pocketCenterline = new Length(0, LengthUnit.Millimeters);

    @Element(required = false)
    private Length pocketPitch = new Length(0, LengthUnit.Millimeters);

    @Element(required = false)
    private Length pocketSize = new Length(0, LengthUnit.Millimeters);

    @Element(required = false)
    private CvPipeline pipeline = createDefaultPipeline();

    @Attribute(required = false)
    private boolean visionEnabled = true;

    @Attribute
    private int feedCount = 0;

    @Attribute(required = false)
    private int feederNo = 0;

    @Attribute(required = false)
    private int feedersTotal = 0;

    @Attribute(required = false)
    private int pocketCount = 0;

    @Attribute(required = false)
    private int firstPocket = 1;

    @Attribute(required = false)
    private int lastPocket = 0;

    @Element(required = false)
    private Length sprocketPitch = new Length(4, LengthUnit.Millimeters);

    @Element(required = false)
    private Length edgeOpenDistance = new Length(2, LengthUnit.Millimeters); 

    @Element(required = false)
    private Length edgeClosedDistance = new Length(2, LengthUnit.Millimeters); 

    // we have 1mm push edge standard and the smallest CP40 nozzle tip has 0.8mm usable tip shaft
    @Element(required = false)
    private Length pushZOffset = new Length(0.25, LengthUnit.Millimeters); 

    @Attribute(required = false)
    private double pushSpeed = 0.1;

    public enum OcrAction {
        None,
        ChangePart
    }
    @Attribute(required = false) 
    private OcrAction ocrAction = OcrAction.None;

    @Element(required = false)
    private Length ocrMargin = new Length(20, LengthUnit.Millimeters); 

    @Attribute(required = false) 
    private String ocrFontName = "Liberation Mono";

    @Attribute(required = false) 
    private double ocrFontSizePt = 7.0;

    public enum OcrTextOrientation {
        AwayFromTape,
        TowardsTape
    };
    @Attribute(required = false) 
    private OcrTextOrientation ocrTextOrientation = OcrTextOrientation.AwayFromTape;


    // These internal setting are not on the GUI but can be changed in the XML.
    @Attribute(required = false)
    private int fidLocMaxPasses = 3;

    @Attribute(required = false)
    private double fidLocToleranceMm = 0.5;

    @Attribute(required = false)
    private double pocketPosToleranceMm = 0.1;

    @Attribute(required = false) 
    private double ascentFromFontSize = 2.2;

    // Transient state
    private Length coverPosition = new Length(Double.NaN, LengthUnit.Millimeters);
    private Length pocketDistance = new Length(Double.NaN, LengthUnit.Millimeters);
    private boolean calibrating = false;
    private boolean calibrated = false;

    private void checkHomedState(Machine machine) {
        if (!machine.isHomed()) {
            this.setCalibrated(false);
            this.setCoverPosition(new Length(Double.NaN, LengthUnit.Millimeters));
        }
    }

    public BlindsFeeder() {
        // Listen to the machine become unhomed to invalidate feeder calibration. 
        // Note that home()  first switches the machine isHomed() state off, then on again, 
        // so we also catch re-homing. 
        Configuration.get().addListener(new ConfigurationListener.Adapter() {
            @Override
            public void configurationComplete(Configuration configuration) throws Exception {
                Configuration.get().getMachine().addListener(new MachineListener.Adapter() {

                    @Override
                    public void machineHeadActivity(Machine machine, Head head) {
                        checkHomedState(machine);
                    }

                    @Override
                    public void machineEnabled(Machine machine) {
                        checkHomedState(machine);
                    }
                });
            }
        });
    }

    private void recalculateGeometry() {
        // This geometry must match the 3D printed feeder. So this code must remain in sync with the OpenSCAD file. 
        // @see /openpnp/src/main/resources/org/openpnp/machine/reference/feeder/BlindsFeeder-Library.scad 
        // and search for "recalculateGeometry()". 

        // The fiducials give us the first and last sprocket hole positions directly (in feeder-local X-coordinates).
        // The pockets are then aligned to the sprocket holes according to the EIA 481-C-2003 standard. 

        // According to the EIA-481-C, pockets align with the mid-point between two sprocket holes, 
        // however for the 2mm pitch tapes (0402 and smaller) obviously the pockets also directly 
        // align with sprocket holes.
        // This means that for 2mm pitch parts we can accommodate one more pocket in the tape i.e. 
        // the first one aligns with the sprocket instead of half the sprocket pitch away. 

        if (pocketPitch.getValue() > 0.0) {
            boolean isSmallPitch = Math.round(sprocketPitch.divide(pocketPitch)) == 2;
            setPocketCount((int)(Math.floor(tapeLength.divide(pocketPitch)))
                    + (isSmallPitch ? 1 : 0));
            // The wanted pocket center position relative to the pocket pitch is 0.25 for blinds covers,
            // but 0.5 for all other cover types where the part can be larger than half the pitch.  
            double pitchRelativePosition = (coverType == CoverType.BlindsCover ? 0.25 : 0.5);
            // Align the pocket center to the nearest sprocketPitch. Make sure to round 0.5 downwards 
            // (hence the -0.001).
            Length pocketAlign = sprocketPitch
                    .multiply(Math.round(pocketPitch.multiply(pitchRelativePosition).divide(sprocketPitch) - 0.001)); 
            // Now shift that to a mid-point between two sprocket holes (unless it is small pitch)
            setPocketDistance(sprocketPitch.multiply(isSmallPitch ? 0.0 : 0.5)
                    .add(pocketAlign)); 
        }
    }

    private void assertCalibration() throws Exception {
        // Make sure the feeder locations are calibrated, if vision is enabled. 
        if (isVisionEnabled()) {
            if (!isCalibrated()) {
                calibrateFeederLocations();
            }
        }
        recalculateGeometry();
    }

    /**  
     * @param pocketNumber 1-based number of the pocket 
     * @return the Location of the pocket with the given number in the tape
     */
    public Location getUncalibratedPickLocation(double pocketNumber)  {
        recalculateGeometry();
        // Calculate the pick location in local feeder coordinates. 
        Length feederX = pocketPitch.multiply(pocketNumber-1.0).convertToUnits(location.getUnits()).add(pocketDistance);
        Length feederY = pocketCenterline.convertToUnits(location.getUnits());

        Location feederLocation = new Location(location.getUnits(), feederX.getValue(), feederY.getValue(), 
                location.getZ(), getPickRotationInTape());
        Location machineLocation = transformFeederToMachineLocation(feederLocation);
        return machineLocation;
    } 

    public Location getPickLocation(double pocketNumber) throws Exception {
        assertCalibration();
        return getUncalibratedPickLocation(pocketNumber);
    }

    @Override
    public Location getPickLocation() throws Exception {
        return getPickLocation(this.getFedPocketNumber());
    }

    private int getFedPocketNumber() {
        return this.getFeedCount()+this.getFirstPocket()-1;
    }

    private boolean isBlindsReversed() {
        return ocrAction != OcrAction.None;
    }

    public boolean isCoverOpenState(boolean openState) {
        if (coverType == CoverType.NoCover) {
            // with no cover it is always open
            return openState == true;
        }
        if (Double.isNaN(coverPosition.getValue())) {
            // Unknown means no
            return false;
        }
        if (coverType == CoverType.BlindsCover) {
            double positionError = Math.abs(coverPosition.subtract(pocketDistance).convertToUnits(LengthUnit.Millimeters).getValue());
            return (positionError < pocketPosToleranceMm) ^ isBlindsReversed() == openState;
        }
        if (coverType == CoverType.PushCover) {
            return (coverPosition.getValue() > 0.0) == openState;
        }

        return false;
    }

    public boolean isCoverOpen() {
        return isCoverOpenState(true);
    }

    public boolean isCoverClosed() {
        return isCoverOpenState(false);
    }

    public boolean isCoverOpenChecked()  throws Exception {
        assertCalibration();
        if (Double.isNaN(coverPosition.getValue())) {
            Camera camera = Configuration.get()
                    .getMachine()
                    .getDefaultHead()
                    .getDefaultCamera();
            Location cameraOpenPosition = getPickLocation(Math.floor((this.getFirstPocket()+this.getLastPocket())/2.0));
            // Move the camera over the blinds to check the open position.
            MovableUtils.moveToLocationAtSafeZ(camera, cameraOpenPosition);
            findCoverPosition(camera);
            Logger.debug("[BlindsFeeder.isCoverOpenChecked] pocketPosition: {}, pocketDistance {}, error {}", 
                    coverPosition, pocketDistance, coverPosition.subtract(pocketDistance));
        }
        return isCoverOpen();
    }


    public void feed(Nozzle nozzle) throws Exception {
        if (getFirstPocket() + getFeedCount() > getLastPocket()) {
            throw new Exception("Feeder "+getName()+" part "+getPart().getId()+" empty.");
        }

        assertCalibration();
        if (coverType == CoverType.BlindsCover) {
            if (coverActuation == CoverActuation.CheckOpen) {
                if (!isCoverOpenChecked()) {
                    // Invalidate position to measure again after user intervention.
                    coverPosition = new Length(Double.NaN, LengthUnit.Millimeters);
                    throw new Exception("Feeder "+getName()+" "+getPart().getName()+": cover is not open. Please open manually.");
                }
            }
            else if (coverActuation == CoverActuation.OpenOnFirstUse || coverActuation == CoverActuation.OpenOnJobStart) {
                if (!isCoverOpen()) {
                    // Note, with CoverActuation.OpenOnJobStart, this should only happen with a manual or exceptional feed.
                    // Also restore the previously loaded NozzleTip afterwards. 
                    actuateCover(nozzle, true, true, true);
                }
            }
        }
        else if (coverType == CoverType.PushCover) {
            actuateCover(nozzle, true);
        }
        // increase the feed count 
        setFeedCount(getFeedCount() + 1);
    }

    private void setupOcr(Camera camera, CvPipeline pipeline) {
        if (getOcrAction() != OcrAction.None) {
            pipeline.setProperty("regionOfInterest", getOcrRegion(camera));
            pipeline.setProperty("fontName", getOcrFontName());
            pipeline.setProperty("fontSizePt", getOcrFontSizePt());
            pipeline.setProperty("alphabet", OcrUtil.getConsolidatedPartsAlphabet(null, "\\"));
        }
        else {
            pipeline.setProperty("regionOfInterest", null);
            pipeline.setProperty("fontName", null);
            pipeline.setProperty("fontSizePt", null);
            pipeline.setProperty("alphabet", ""); // empty alphabet switches OCR off
        }
    }

    private RegionOfInterest getOcrRegion(Camera camera) {
        // By default we take the camera Y to define the ROI. Allow for roughly two lines of text one above 
        // one below the camera-defined centerline.   
        Location feederLocation = transformMachineToFeederLocation(camera.getLocation());
        Length ascent = new Length(getOcrFontSizePt()*ascentFromFontSize/72.0, LengthUnit.Inches);
        return getOcrRegion(camera, feederLocation.getLengthY().subtract(ascent), 
                feederLocation.getLengthY().add(ascent)); 
    }

    private RegionOfInterest getOcrRegion(Camera camera, Length feederY0, Length feederY1) {
        double ocrMarginMm = getOcrMargin().convertToUnits(LengthUnit.Millimeters).getValue();
        double feederY0Mm = feederY0.convertToUnits(LengthUnit.Millimeters).getValue();
        double feederY1Mm = feederY1.convertToUnits(LengthUnit.Millimeters).getValue();
        // Create the feeder relative ROI for OCR, i.e. in the negative X margin area of the feeder.
        Location [] feederLocations;
        if (getOcrTextOrientation() == OcrTextOrientation.AwayFromTape) {
            // Feeder is to the left. Scanning top, down.
            feederLocations = new Location[] {
                    new Location(LengthUnit.Millimeters, -2, feederY0Mm, 0, 0),
                    new Location(LengthUnit.Millimeters, -2-ocrMarginMm, feederY0Mm, 0, 0),
                    new Location(LengthUnit.Millimeters, -2, feederY1Mm, 0, 0)
            };
        }
        else {
            // Feeder is to the right. Scanning bottom up. 
            feederLocations = new Location[] {
                    new Location(LengthUnit.Millimeters, -2-ocrMarginMm, feederY1Mm, 0, 0),
                    new Location(LengthUnit.Millimeters, -2, feederY1Mm, 0, 0),
                    new Location(LengthUnit.Millimeters, -2-ocrMarginMm, feederY0Mm, 0, 0)
            };
        }
        // Transform all into camera offset locations.
        int i = 0;
        Location [] cameraOffsets = new Location[feederLocations.length];
        for (Location feederLocation : feederLocations) {
            Location machineLocation = transformFeederToMachineLocation(feederLocation);
            cameraOffsets[i++] = machineLocation.subtract(camera.getLocation());
        }
        // Create the ROI.
        RegionOfInterest roi = new RegionOfInterest(cameraOffsets[0], cameraOffsets[1], cameraOffsets[2], true);
        return roi;
    }

    public class FindFeatures {
        private Camera camera;
        private CvPipeline pipeline;
        private long showResultMilliseconds;

        // recognized stuff
        private List<RotatedRect> blinds;
        private List<RotatedRect> fiducials;
        private List<Line> lines;
        private double pocketSizeMm;
        private double pocketPositionMm;
        private double pocketPitchMm;
        private double pocketCenterlineMm;

        private SimpleOcr.OcrModel detectedOcrModel;

        public FindFeatures(Camera camera, CvPipeline pipeline, final long showResultMilliseconds) {
            this.camera = camera;
            this.pipeline = pipeline;
            this.showResultMilliseconds = showResultMilliseconds;
        }

        public List<RotatedRect> getBlinds() {
            return blinds;
        }
        public List<RotatedRect> getFiducials() {
            return fiducials;
        }
        public List<Line> getLines() {
            return lines;
        }
        public double getPocketSizeMm() {
            return pocketSizeMm;
        }
        public double getPocketPositionMm() {
            return pocketPositionMm;
        }
        public double getPocketPitchMm() {
            return pocketPitchMm;
        }
        public double getPocketCenterlineMm() {
            return pocketCenterlineMm;
        }

        private void drawRotatedRects(Mat mat, List<RotatedRect> features, Color color) {
            if (features == null || features.isEmpty()) {
                return;
            }
            Color centerColor = new HslColor(color).getComplementary();
            for (RotatedRect rect : features) {
                double x = rect.center.x;
                double y = rect.center.y;
                FluentCv.drawRotatedRect(mat, rect, color, 3);
                Imgproc.circle(mat, new org.opencv.core.Point(x, y), 2, FluentCv.colorToScalar(centerColor), 3);
            }
        }

        private void drawLines(Mat mat, List<Line> lines, Color color) {
            if (lines == null || lines.isEmpty()) {
                return;
            }
            for (Line line : lines) {
                Imgproc.line(mat, line.a, line.b, FluentCv.colorToScalar(color), 2);
            }
        }

        // number the parts in the pockets
        private void drawPartNumbers(Mat mat, Color color) {
            // make sure the numbers are not too dense
            int [] baseLine = null;
            double feederPocketPitchMm =  getPocketPitch().convertToUnits(LengthUnit.Millimeters).getValue();
            if (feederPocketPitchMm < 1.) {
                // feeder not set up yet
                return;
            }
            double feederPocketSizeMm =  getPocketSize().convertToUnits(LengthUnit.Millimeters).getValue();

            // calculate the diagonal text size
            double fontScale = 1.0;
            Size size = Imgproc.getTextSize(String.valueOf(getPocketCount()), Imgproc.FONT_HERSHEY_PLAIN, fontScale, 2, baseLine);
            Location textSizeMm = camera.getUnitsPerPixel().multiply(size.width, size.height, 0., 0.)
                    .convertToUnits(LengthUnit.Millimeters);
            if (textSizeMm.getY() < 0.0) {
                textSizeMm = textSizeMm.multiply(1.0, -1.0, 0.0, 0.0);
            }
            final double minFontSizeMm = 0.6;
            if (textSizeMm.getY() < minFontSizeMm) {
                fontScale = minFontSizeMm / textSizeMm.getY();
                textSizeMm = textSizeMm.multiply(fontScale, fontScale, 0.0, 0.0);
            }
            double textSizePitchCount = textSizeMm.getLinearDistanceTo(nullLocation)/feederPocketPitchMm;
            int step;
            if (textSizePitchCount < 0.75) {
                step = 1;
            }
            else if (textSizePitchCount < 1.5) {
                step = 2;
            }
            else if (textSizePitchCount < 4) {
                step = 5;
            }
            else {
                // something must be wrong - feeder probably not set up correctly (yet)
                return;
            }
            // go through all the pockets, step-wise 
            for (int i = step; i <= getPocketCount(); i += step) {
                String text = String.valueOf(i);
                Size textSize = Imgproc.getTextSize(text, Imgproc.FONT_HERSHEY_PLAIN, fontScale, 2, baseLine);

                Location partLocation = getUncalibratedPickLocation(i).convertToUnits(LengthUnit.Millimeters);
                // go below the pocket
                Location textLocation = transformMachineToFeederLocation(partLocation);
                textLocation = textLocation.add(new Location(LengthUnit.Millimeters, 0., -feederPocketSizeMm*0.5-textSizeMm.getY()*0.25, 0., 0.));
                textLocation = transformFeederToMachineLocation(textLocation).convertToUnits(LengthUnit.Millimeters);
                Point p = VisionUtils.getLocationPixels(camera, textLocation);
                if (p.x > 0 && p.x < camera.getWidth() && p.y > 0 && p.y < camera.getHeight()) {
                    // roughly in the visible range - draw it
                    // determine the alignment based on where the text is located in relation to the pocket
                    double dx = textLocation.getX() - partLocation.getX();
                    double dy = textLocation.getY() - partLocation.getY();
                    // the alignment, in relation to the lower left corner of the text
                    double alignX, alignY;
                    if (Math.abs(dx) > Math.abs(dy)) {
                        // more horizontal displacement 
                        if (dx < 0) {
                            // to the left
                            alignX = -textSize.width;
                            alignY = textSize.height/2;
                        }
                        else {
                            // to the right
                            alignX = 0.;
                            alignY = textSize.height/2;
                        }
                    }
                    else {
                        // more vertical displacement
                        if (dy > 0) {
                            // above
                            alignX = -textSize.width/2;
                            alignY = 0.0;
                        }
                        else {
                            // below
                            alignX = -textSize.width/2;
                            alignY = textSize.height;
                        }
                    }
                    Imgproc.putText(mat, text, 
                            new org.opencv.core.Point(p.x + alignX, p.y + alignY), 
                            Imgproc.FONT_HERSHEY_PLAIN, 
                            fontScale, 
                            FluentCv.colorToScalar(color), 2, 0, false);
                }
            }

        }

        private double angleNorm(double angle) {
            while (angle > 45) {
                angle -= 90;
            }
            while (angle < -45) {
                angle += 90;
            }
            return angle;
        }

        @SuppressWarnings("unchecked")
        public FindFeatures invoke() throws Exception {
            List<RotatedRect> results = null;
            try {
                // Grab the results
<<<<<<< HEAD
                results = ((List<RotatedRect>) pipeline.getResult(VisionUtils.PIPELINE_RESULTS_NAME).model);
                if (results == null /*???|| results.isEmpty()*/) {
                    throw new Exception("Feeder " + getName() + ": No features found.");
                }

                Result ocrStageResult = pipeline.getResult("OCR"); 
                if (ocrStageResult != null) {
                    detectedOcrModel = (SimpleOcr.OcrModel) ocrStageResult.model;
                }
=======
                results = pipeline.getExpectedResult(VisionUtils.PIPELINE_RESULTS_NAME)
                        .getExpectedListModel(RotatedRect.class, 
                                null/*???new Exception("Feeder " + getName() + ": No features found.")*/);
>>>>>>> 2261dd40

                // in accordance with EIA-481 etc. we use millimeters.
                Location mmScale = camera.getUnitsPerPixel().convertToUnits(LengthUnit.Millimeters);
                // TODO: configurable?
                final double fidMin = 1.4;
                final double fidMax = 2.3;
                final double fidAspect = 1.3; 
                // TODO: configurable?
                final double tolerance = 1.4;
                double w = getPocketPitch().convertToUnits(LengthUnit.Millimeters).getValue()*0.5;
                double h = getPocketSize().convertToUnits(LengthUnit.Millimeters).getValue();
                double blindMin = Math.min(w, h)/tolerance;
                double blindMax = Math.max(w, h)*tolerance;
                double blindAspect = tolerance*tolerance*blindMax/blindMin;
                if (blindMax == 0) {
                    blindMax = 22;
                    blindAspect = 2;
                }
                if (blindMin == 0) {
                    blindMin = 0.5;
                    blindAspect = 3;
                }
                double positionTolerance = 5;
                double angleTolerance = 20;

                double pocketSizePreset = pocketSize.convertToUnits(LengthUnit.Millimeters).getValue();
                if (pocketSizePreset > 0) {
                    positionTolerance = pocketSizePreset*0.45; 
                }
                double pocketRange = Math.max(w, 2)*3.5;
                // Convert camera center.
                Location cameraFeederLocation = transformMachineToFeederLocation(camera.getLocation())
                        .convertToUnits(LengthUnit.Millimeters);
                double cameraFeederX = cameraFeederLocation.getX();  
                double cameraFeederY = cameraFeederLocation.getY();  
                // Try to make sense of it.
                boolean angleTolerant = 
                        BlindsFeeder.nullLocation.equals(getFiducial1Location())
                        ||BlindsFeeder.nullLocation.equals(getFiducial2Location());
                boolean positionTolerant = angleTolerant;// || getPocketCenterline().getValue() == 0;
                blinds = new ArrayList<>();
                fiducials = new ArrayList<>();

                // Create center and corner histograms
                SimpleHistogram histogramUpper = new SimpleHistogram(0.1);
                SimpleHistogram histogramLower = new SimpleHistogram(0.1);

                for (RotatedRect result : results) {
                    org.opencv.core.Point points[] = new org.opencv.core.Point[4];
                    result.points(points);
                    boolean isAtMargin = false;
                    for (int i = 0; i < 4; i++) {
                        // Filter out rects sticking to the edges.
                        if (points[i].x <= 2 || points[i].x >= camera.getWidth() - 2
                                || points[i].y <= 2 || points[i].y >= camera.getHeight() - 2) {
                            isAtMargin = true;
                        }
                        // Next, please.
                        i++;
                    }
                    if (! isAtMargin) {
                        // Convert shape center.
                        Location center = transformMachineToFeederLocation(VisionUtils.getPixelLocation(camera, result.center.x, result.center.y))
                                .convertToUnits(LengthUnit.Millimeters);
                        double angle = transformPixelToFeederAngle(result.angle);
                        Location mmSize = mmScale.multiply(result.size.width, result.size.height, 0, 0);
                        if (positionTolerant || cameraFeederLocation.getLinearDistanceTo(center) < positionTolerance) {
                            if (angleTolerant || Math.abs(angleNorm(angle - 45)) < angleTolerance) {
                                if (mmSize.getX() > fidMin && mmSize.getX() < fidMax 
                                        && mmSize.getY() > fidMin && mmSize.getY() < fidMax
                                        && mmSize.getX()/mmSize.getY() < fidAspect 
                                        && mmSize.getY()/mmSize.getX() < fidAspect) {
                                    fiducials.add(result);
                                    Logger.debug("accepted fiducal candidate: result {}, mmSize {}", 
                                            result, mmSize);
                                }
                                else {
                                    Logger.debug("dismissed fiducal candidate: result {}, mmSize {}", 
                                            result, mmSize);
                                }
                            }
                            else {
                                Logger.debug("dismissed fiducal candidate: result {}, angle {}", 
                                        result, angle);
                            }
                        }
                        else {
                            Logger.debug("dismissed fiducal candidate: result {}, center {}", 
                                    result, center);
                        }
                        if (positionTolerant || Math.abs(cameraFeederY - center.getY()) < positionTolerance) {
                            if (positionTolerant || Math.abs(cameraFeederX - center.getX()) < pocketRange) {
                                    if (angleTolerant || Math.abs(angleNorm(angle - 0)) < angleTolerance) {
                                    if (mmSize.getX() > blindMin && mmSize.getX() < blindMax && mmSize.getY() > blindMin && mmSize.getY() < blindMax
                                            && mmSize.getX()/mmSize.getY() < blindAspect 
                                            && mmSize.getY()/mmSize.getX() < blindAspect) {
                                        // Fits the size requirements.
                                        if (!positionTolerant) {
                                            // Add corners' Y to histogram for later pocket size analysis. 
                                            for (org.opencv.core.Point point : points) {
                                                Location corner = transformMachineToFeederLocation(VisionUtils.getPixelLocation(camera, point.x, point.y))
                                                        .convertToUnits(LengthUnit.Millimeters);
                                                if (corner.getY() < cameraFeederY) {
                                                    histogramLower.add(corner.getY(), 1.);
                                                }
                                                else {
                                                    histogramUpper.add(corner.getY(), 1.);
                                                }
                                            }
                                        }
                                        blinds.add(result);
                                        Logger.debug("accepted pocket candidate: result {}, mmSize {}", 
                                                result, mmSize);
                                    }
                                    else {
                                        Logger.debug("dismissed pocket candidate: result {}, mmSize {}", 
                                                result, mmSize);
                                    }
                                }
                                else {
                                    Logger.debug("dismissed pocket candidate: result {}, angle {}", 
                                            result, angle);
                                }
                            }
                            else {
                                Logger.debug("dismissed pocket candidate: result {}, X {}", 
                                        result, center.getX());
                            }
                        }
                        else {
                            Logger.debug("dismissed pocket candidate: result {}, Y {}", 
                                    result, center.getY());
                        }
                    }
                }

                // Sort fiducials by distance from camera center.
                Collections.sort(fiducials, new Comparator<RotatedRect>() {
                    @Override
                    public int compare(RotatedRect o1, RotatedRect o2) {
                        double d1 = VisionUtils.getPixelLocation(camera, o1.center.x, o1.center.y).getLinearDistanceTo(camera.getLocation());
                        double d2 = VisionUtils.getPixelLocation(camera, o2.center.x, o2.center.y).getLinearDistanceTo(camera.getLocation());
                        return Double.compare(d1, d2);
                    }
                });

                // Sort blinds by feeder local X.
                Collections.sort(blinds, new Comparator<RotatedRect>() {
                    @Override
                    public int compare(RotatedRect o1, RotatedRect o2) {
                        double d1 = transformMachineToFeederLocation(VisionUtils.getPixelLocation(camera, o1.center.x, o1.center.y)).getX();
                        double d2 = transformMachineToFeederLocation(VisionUtils.getPixelLocation(camera, o2.center.x, o2.center.y)).getX();
                        return Double.compare(d1, d2);
                    }
                });


                // Try to determine the pocket size and center by evaluating the histogram of corner feeder local Y coordinates.
                double bestLowerY = histogramLower.getMaximumKey();
                double bestUpperY = histogramUpper.getMaximumKey();
                pocketSizeMm = bestUpperY - bestLowerY;
                pocketCenterlineMm = Math.round((bestUpperY + bestLowerY)*0.5);
                Logger.debug("histogram in Y: pocketCenterlineMm {}, pocketSizeMm {}", 
                        pocketCenterlineMm, pocketSizeMm);

                lines = new ArrayList<>();
                for (Double bestY : new double[]{bestLowerY, pocketCenterlineMm, bestUpperY}) {
                    if (!Double.isNaN(bestY)) {
                        // create a line for visual feedback
                        Location l1 = new Location(LengthUnit.Millimeters, -100., bestY, 0., 0.);
                        Location l2 = new Location(LengthUnit.Millimeters, +100., bestY, 0., 0.);
                        l1 = transformFeederToMachineLocation(l1);
                        l2 = transformFeederToMachineLocation(l2);
                        Point p1 = VisionUtils.getLocationPixels(camera, l1);
                        Point p2 = VisionUtils.getLocationPixels(camera, l2);
                        Line line = new Line(new org.opencv.core.Point(p1.x, p1.y), new org.opencv.core.Point(p2.x, p2.y));
                        lines.add(line);
                    }
                }

                // Try to determine the pocket pitch by creating a histogram of sorted blinds distances. 
                Location previous = null;
                SimpleHistogram histogramPitch = new SimpleHistogram(2);
                for (RotatedRect rect : blinds) {
                    Location location = transformMachineToFeederLocation(VisionUtils.getPixelLocation(camera, rect.center.x, rect.center.y))
                            .convertToUnits(LengthUnit.Millimeters);
                    if (previous != null) {
                        double pitch = location.getX() - previous.getX();
                        histogramPitch.add(pitch, 1.0);
                    }
                    previous = location;
                }
                pocketPitchMm = histogramPitch.getMaximumKey();
                Logger.debug("histogram in pitch: pocketPitchMm {}", 
                        pocketPitchMm);

                // Try to determine the pocket position from feeder zero X.
                double pocketPitchPosMm = (getPocketPitch().getValue() != 0. ? 
                        getPocketPitch().convertToUnits(LengthUnit.Millimeters).getValue() 
                        :   pocketPitchMm); 
                SimpleHistogram histogramDistance = new SimpleHistogram(0.05);
                for (RotatedRect rect : blinds) {
                    Location location = transformMachineToFeederLocation(VisionUtils.getPixelLocation(camera, rect.center.x, rect.center.y))
                            .convertToUnits(LengthUnit.Millimeters);
                    // restrict pockets to near camera center
                    if (Math.abs(location.getX() - cameraFeederX) < (2+pocketPitchPosMm*1.5)) {
                        // calculate the positive modulo distance
                        double position = location.getX() % pocketPitchPosMm;
                        if (position < 0.) {
                            position += pocketPitchPosMm;
                        }
                        // Simply record the position in three pitch-modulo bins to support wrap-around with kernel.  
                        histogramDistance.add(position-pocketPitchPosMm, 1.0);
                        histogramDistance.add(position, 1.0);
                        histogramDistance.add(position+pocketPitchPosMm, 1.0);
                    }
                }
                pocketPositionMm = histogramDistance.getMaximumKey();
                Logger.debug("histogram position: pocketPositionMm {} using pitch {}", 
                        pocketPositionMm, pocketPitchPosMm);

                if (!Double.isNaN(pocketPositionMm)) {
                    if (pocketPositionMm < 0.0) {
                        pocketPositionMm += pocketPitchMm;
                    }
                    if (pocketPositionMm > pocketPitchMm) {
                        pocketPositionMm -= pocketPitchMm;
                    }
                    // create a line for visual feedback
                    Location l1 = new Location(LengthUnit.Millimeters, pocketPositionMm, pocketCenterlineMm-100., 0., 0.);
                    Location l2 = new Location(LengthUnit.Millimeters, pocketPositionMm, pocketCenterlineMm+100., 0., 0.);
                    l1 = transformFeederToMachineLocation(l1);
                    l2 = transformFeederToMachineLocation(l2);
                    Point p1 = VisionUtils.getLocationPixels(camera, l1);
                    Point p2 = VisionUtils.getLocationPixels(camera, l2);
                    Line line = new Line(new org.opencv.core.Point(p1.x, p1.y), new org.opencv.core.Point(p2.x, p2.y));
                    lines.add(line);
                }

                if (showResultMilliseconds > 0) {
                    // Draw the result onto the pipeline image.
                    Mat resultMat = pipeline.getWorkingImage().clone();
                    drawRotatedRects(resultMat, getBlinds(), Color.blue);
                    drawRotatedRects(resultMat, getFiducials(), Color.white);
                    drawLines(resultMat, getLines(), new Color(0, 0, 128));
                    drawPartNumbers(resultMat, Color.orange);
                    if (Logger.getLevel() == org.pmw.tinylog.Level.DEBUG || Logger.getLevel() == org.pmw.tinylog.Level.TRACE) {
                        File file = Configuration.get().createResourceFile(getClass(), "blinds-feeder", ".png");
                        Imgcodecs.imwrite(file.getAbsolutePath(), resultMat);
                    }
                    BufferedImage showResult = OpenCvUtils.toBufferedImage(resultMat);
                    resultMat.release();
                    MainFrame.get().getCameraViews().getCameraView(camera)
                    .showFilteredImage(showResult, showResultMilliseconds);
                }
            }
            catch (ClassCastException e) {
                throw new Exception("Unrecognized result type (should be RotatedRect): " + results);
            }

            return this;
        }
    }

    public void showFeatures() throws Exception {
        Camera camera = Configuration.get()
                .getMachine()
                .getDefaultHead()
                .getDefaultCamera();
        try (CvPipeline pipeline = getCvPipeline(camera, true)) {

            // Process vision and show feature without applying anything
            pipeline.process();
            new FindFeatures(camera, pipeline, 2000).invoke();
        }
    }

    public void findPocketsAndCenterline(Camera camera) throws Exception {
        // Try to clone some info from another feeder.
        updateFromConnectedFeeder(camera.getLocation(), false);

        if (nullLocation.equals(fiducial1Location) || nullLocation.equals(fiducial2Location) || nullLocation.equals(fiducial3Location)) {
            throw new Exception("Feeder " + getName() + ": Please set the fiducials first (camera center is outside any previously defined fiducial area).");
        }

        if (coverType == CoverType.BlindsCover) {
            // For a BlindsCover we can use vision to try and determine the specs.
            try (CvPipeline pipeline = getCvPipeline(camera, true)) {

                // Reset the specs to allow FindFeatures to acquire them freely.
                setPocketCenterline(new Length(0., LengthUnit.Millimeters)); 
                setPocketPitch(new Length(0., LengthUnit.Millimeters)); 
                setPocketSize(new Length(0., LengthUnit.Millimeters)); 

                // Process vision
                pipeline.process();

                // Grab the results
                BlindsFeeder.FindFeatures findFeaturesResults = new FindFeatures(camera, pipeline, 1000).invoke();

                if (Double.isNaN(findFeaturesResults.getPocketCenterlineMm())) {
                    throw new Exception("Feeder " + getName() + ": Tape centerline not found.");
                }

                if (Double.isNaN(findFeaturesResults.getPocketPitchMm())) {
                    throw new Exception("Feeder " + getName() + ": Pocket pitch not found.");
                }
                // TODO: validate pitch against known EIA pitch values {2, 4, 8, 12, 16...}

                if (Double.isNaN(findFeaturesResults.getPocketSizeMm())) {
                    throw new Exception("Feeder " + getName() + ": Pocket size not found.");
                }

                setPocketCenterline(new Length(findFeaturesResults.getPocketCenterlineMm(), LengthUnit.Millimeters));
                setPocketPitch(new Length(findFeaturesResults.getPocketPitchMm(), LengthUnit.Millimeters));
                setPocketSize(new Length(findFeaturesResults.getPocketSizeMm(), LengthUnit.Millimeters));
                
                if (getOcrAction() != OcrAction.None) {
                    OcrModel detectedOcrModel = findFeaturesResults.detectedOcrModel;
                    Logger.trace("OCR text "+detectedOcrModel.getText());
                    triggerOcrAction(detectedOcrModel, getOcrAction());
                }
            }
        }
        else  {
            // For other cover types we can only capture the pocket centerline from the camera position. 

            // Transform camera location to feeder local Millimeter Y coordinate rounded to 1mm. According to EIA-481-C and the design
            // of the 3D printed feeder we can assert all coordinates are integral 1mm values.
            Location cameraLocation = camera.getLocation();
            Location feederLocation = transformMachineToFeederLocation(cameraLocation).convertToUnits(LengthUnit.Millimeters);
            setPocketCenterline(new Length(Math.round(feederLocation.getY()), LengthUnit.Millimeters));
        }
    }

    public void triggerOcrAction(OcrModel detectedOcrModel, OcrAction ocrAction) throws Exception {
        Part ocrPart = OcrUtil.identifyDetectedPart(detectedOcrModel, this);
        Part currentPart = getPart();
        if (currentPart == null) {
            // No part set yet 
            Logger.trace("OCR detected part in feeder "+getId()+", OCR part "+ocrPart.getId());
            setPart(ocrPart);
        }
        else if (ocrPart != null && ocrPart != currentPart) {
            // Wrong part selected in feeder
            Logger.trace("OCR detected wrong part in slot of feeder "+getName()
            +", current part "+currentPart.getId()+" != OCR part "+ocrPart.getId());
            if (ocrAction == OcrAction.ChangePart) {
                setPart(ocrPart);
            }
        }
    }

    public void findCoverPosition(Camera camera) throws Exception {
        try (CvPipeline pipeline = getCvPipeline(camera, true)) {
            // Process vision
            pipeline.process();

            // Grab the results
            BlindsFeeder.FindFeatures findFeaturesResults = new FindFeatures(camera, pipeline, 1000).invoke();

            if (Double.isNaN(findFeaturesResults.getPocketPositionMm())) {
                throw new Exception("Feeder " + getName() + ": Pocket position not found.");
            }

            setCoverPosition(new Length(findFeaturesResults.getPocketPositionMm(), LengthUnit.Millimeters));
        }
    }

    public void calibrateCoverEdges()  throws Exception {
        if (coverType != CoverType.BlindsCover) {
            throw new Exception("Feeder " + getName() + ": Only Blinds Cover can be calibrated.");
        }
        Camera camera = Configuration.get()
                .getMachine()
                .getDefaultHead()
                .getDefaultCamera();

        // Calculate the wanted open/closed positions.
        assertCalibration();
        Length pitchHalf = pocketPitch.multiply(0.5).convertToUnits(LengthUnit.Millimeters);
        Length wantedOpenPosition = getPocketDistance();
        Length wantedClosedPosition = getPocketDistance().add(pitchHalf).modulo(pocketPitch);
        double cameraPocket = Math.floor((getFirstPocket()+getLastPocket())/2.0);
        Location cameraOpenPosition = getPickLocation(cameraPocket);
        Location cameraClosedPosition = getPickLocation(cameraPocket-0.5);

        double factor = isBlindsReversed() ? -1.0 : 1.0;

        // Close cover to start with a known opposite position.
        actuateCover(false);

        // Calibration passes loop. 
        for (int i = 0; i < 3; i++) {
            // Open the cover.
            actuateCover(true);
            // Move the camera over the blinds to check the open position.
            MovableUtils.moveToLocationAtSafeZ(camera, cameraOpenPosition);
            // Where is it? 
            findCoverPosition(camera);
            Length offsetOpen = getCoverPosition()
                    .subtract(wantedOpenPosition)
                    .convertToUnits(LengthUnit.Millimeters);
            if (offsetOpen.getValue() > pitchHalf.getValue()) {
                offsetOpen = offsetOpen.subtract(pocketPitch);
            }
            if (offsetOpen.getValue() < -pitchHalf.getValue()) {
                offsetOpen = offsetOpen.add(pocketPitch);
            }
            // Apply the error to the edge.
            setEdgeOpenDistance(getEdgeOpenDistance()
                    .add(offsetOpen.multiply(factor)));

            // Close the cover.
            actuateCover(false);
            // Move the camera over the blinds to check the closed position.
            MovableUtils.moveToLocationAtSafeZ(camera, cameraClosedPosition);
            // Where is it? 
            findCoverPosition(camera);
            Length offsetClosed = getCoverPosition()
                    .subtract(wantedClosedPosition)
                    .convertToUnits(LengthUnit.Millimeters);
            if (offsetClosed.getValue() > pitchHalf.getValue()) {
                offsetClosed = offsetClosed.subtract(pocketPitch);
            }
            if (offsetClosed.getValue() < -pitchHalf.getValue()) {
                offsetClosed = offsetClosed.add(pocketPitch);
            }
            // Apply the error to the edge.
            setEdgeClosedDistance(getEdgeClosedDistance()
                    .subtract(offsetClosed.multiply(factor)));

            // Test against half the tolerance used for the "check open" test.
            if (Math.abs(offsetOpen.getValue()) < pocketPosToleranceMm*0.5
                    && Math.abs(offsetClosed.getValue()) < pocketPosToleranceMm*0.5) {
                // Both good enough - no more passes needed.
                break;
            }
        }
    }

    private Location locateFiducial(Camera camera, Location location) throws Exception {
        if (location.equals(nullLocation)) {
            throw new Exception("Feeder " + getName() + ": Fiducial location not set.");
        }

        // Take Z off the camera
        location = location.derive(camera.getLocation(), false, false, true, false);
        try (CvPipeline pipeline = getCvPipeline(camera, true)) {

            for (int i = 0; i < fidLocMaxPasses; i++) {
                // Move to the location
                MovableUtils.moveToLocationAtSafeZ(camera, location);

                //camera.settleAndCapture();
                // Process vision
                pipeline.process();

                // Interpret the results
                BlindsFeeder.FindFeatures findFeaturesResults = new FindFeatures(camera, pipeline, 250).invoke();
                List<RotatedRect> fiducials = findFeaturesResults.getFiducials();
                if (fiducials.isEmpty()) {
                    throw new Exception("Feeder " + getName() + ": Fiducial not found.");
                }
                // Convert location.
                RotatedRect bestFiducial = fiducials.get(0);
                Location bestFiducialLocation = VisionUtils.getPixelLocation(camera, bestFiducial.center.x, bestFiducial.center.y);
                double mmDistance = bestFiducialLocation.getLinearLengthTo(location).convertToUnits(LengthUnit.Millimeters).getValue();
                Logger.debug("bestFiducialLocation: {}, mmDistance {}", 
                        bestFiducialLocation, mmDistance);

                // update location
                location = bestFiducialLocation;

                if (mmDistance < fidLocToleranceMm) {
                    // Already a good enough fix - skip further passes
                    break;
                }
            }
            // Return the final result.
            return location;
        }
    }

    public void calibrateFeederLocations() throws Exception {
        if (!isCalibrating()) {

            if ( !Configuration.get().getMachine().isHomed() ) {
                throw new Exception("Feeder " + getName() + ": Machine not yet homed.");
            }

            setCalibrating(true);
            try {
                Camera camera = Configuration.get()
                        .getMachine()
                        .getDefaultHead()
                        .getDefaultCamera();
                setFiducial1Location(locateFiducial(camera, getFiducial1Location()));
                setFiducial3Location(locateFiducial(camera, getFiducial3Location()));
                Head head = Configuration.get().getMachine().getDefaultHead();
                if (head.isInsideSoftLimits(camera, getFiducial2Location())) {
                    setFiducial2Location(locateFiducial(camera, getFiducial2Location()));
                }
                else {
                    // Fiducial 2 not reachable by camera -> reconstruct from Fiducials 1 und 3.
                    Location yAxis = getFiducial3Location().subtract(getFiducial1Location());
                    double distance = getFiducial3Location().getLinearDistanceTo((getFiducial1Location()));
                    yAxis = yAxis.multiply(1/distance, 1/distance, 0., 0.);
                    Location xAxis = new Location(yAxis.getUnits(), yAxis.getY(), -yAxis.getX(), 0., 0.);
                    double scale = getTapeLength().convertToUnits(xAxis.getUnits()).getValue();
                    Location reconstructedFiducial2 = getFiducial1Location().add(xAxis.multiply(scale, scale, 0., 0.));
                    setFiducial2Location(reconstructedFiducial2);
                }
                setCalibrated(true);
            }
            finally {
                setCalibrating(false);
            }
        }
    }

    public enum CoverType {
        NoCover, BlindsCover, PushCover
    }
    public enum CoverActuation {
        Manual, CheckOpen, OpenOnFirstUse, OpenOnJobStart
    }

    @Attribute(required = false)
    private CoverType coverType = CoverType.BlindsCover;

    @Attribute(required = false)
    private CoverActuation coverActuation = CoverActuation.OpenOnJobStart;

    public static List<BlindsFeeder> getFeedersWithCoverToActuate(List<Feeder> feederPool, 
            CoverActuation [] coverActuations,
            boolean openState) {
        // Filter out all the BlindsFeeders  
        List<BlindsFeeder> feederList = new ArrayList<>();
        for (Feeder feeder : feederPool)  {
            if (feeder instanceof BlindsFeeder) {
                BlindsFeeder blindsFeeder = (BlindsFeeder)feeder;
                // Take only those with blinds cover.
                if (blindsFeeder.getCoverType() == CoverType.BlindsCover) {
                    // Filter by cover actuation.
                    for (CoverActuation coverActuation : coverActuations) {
                        if (blindsFeeder.getCoverActuation() == coverActuation) {
                            // Take only enabled and/or positively opened feeders to be closed now
                            if (feeder.isEnabled() || (blindsFeeder.isCoverOpenState(true) && ! openState)) {
                                if (!blindsFeeder.isCoverOpenState(openState)) {
                                    feederList.add(blindsFeeder);
                                }
                            }
                        }
                    }
                }
            }
        }
        return feederList;
    }

    public static void actuateAllFeederCovers(Nozzle preferredNozzle, boolean openState) throws Exception  {
        List<BlindsFeeder> feederList = getFeedersWithCoverToActuate(Configuration.get().getMachine().getFeeders(), 
                new CoverActuation [] { CoverActuation.Manual, CoverActuation.CheckOpen, CoverActuation.OpenOnFirstUse, CoverActuation.OpenOnJobStart }, 
                openState); 
        if (feederList.size() == 0) {
            throw new Exception("No feeders found to "+(openState ? "open." : "close."));
        }
        actuateListedFeederCovers(preferredNozzle, feederList, openState, false);
    }

    public static void actuateListedFeederCovers(Nozzle preferredNozzle, List<BlindsFeeder> feederList, boolean openState, boolean restoreNozzleTip) throws Exception  {
        if (feederList.size() == 0) {
            // nothing to do, avoid changing the nozzle tip for nothing.
            return;
        }

        // Get the push nozzle for the current position. This will also throw if none is allowed.
        NozzleAndTipForPushing nozzleAndTipForPushing = BlindsFeeder.getNozzleAndTipForPushing(preferredNozzle, true);

        // Use a Travelling Salesman algorithm to optimize the path to actuate all the feeder covers.
        TravellingSalesman<BlindsFeeder> tsm = new TravellingSalesman<>(
                feederList, 
                new TravellingSalesman.Locator<BlindsFeeder>() { 
                    @Override
                    public Location getLocation(BlindsFeeder locatable) {
                        return locatable.getUncalibratedPickLocation(openState ? 0 : locatable.getPocketCount()+1);
                    }
                }, 
                // start from current location
                nozzleAndTipForPushing.getNozzle().getLocation(), 
                // no end location
                null);

        // Solve it using the default heuristics.
        tsm.solve();

        // Finally actuate the feeders along the travel path.
        for (BlindsFeeder blindsFeeder : tsm.getTravel()) {
            blindsFeeder.actuateCover(openState);
        }

        if (restoreNozzleTip) {
            nozzleAndTipForPushing.restoreNozzleTipLoadedBefore();
        }
    }

    public double getPickRotationInTape() {
        // Get the pick rotation in relation to the tape orientation (feeder local coordinates).

        // * What is 0° for the rotation of the part is determined by how the part footprint
        //   is drawn in the ECAD. However look up "Zero Component Orientation" for the 
        //   standardized way to do this. 
        // * What is 0° for the rotation of the tape is defined in accordance to the 
        //   EIA-481-C "Quadrant designations" ("upper left" etc.).
        // * Consequently a pick rotation of 0° means that the part is oriented upwards as 
        //   drawn in the ECAD, when holding the tape horizontal with the sprocket holes 
        //   at the top. If the tape has sprocket holes on both sides, look at the round, not 
        //   the elongated holes. 
        // * Also consult "EIA-481-C" to see how parts should be oriented in the tape.

        // Our local feeder coordinate system has the positive X axis advance the pick location. 
        // Y is the direction in which the feeders are arrayed. With the feeders arranged around 
        // the machine and the first parts facing the center, this results in a counter-clockwise 
        // layout of the feeders when seen from above (like pins on an electronics part).
        // Following the pins analogy, and in accordance with the EIA-481-C "Quadrant designations", 
        // the first feeders should be in the upper left quadrant, with our local coordinate system 
        // rotated by 180°. Consequently the sprocket holes are then on top like in the EIA-481-C 
        // definition. The same meaning is adopted in the OpenPNP ReferenceStripFeeder. 
        // 
        // This means that we need to rotate by 180 degrees from our feeder local coordinate system. 
        return location.getRotation() + 180.;
    }

    public static class NozzleAndTipForPushing {
        private Nozzle nozzle;
        private NozzleTip nozzleTipLoadedBefore;
        private boolean changed;

        public NozzleAndTipForPushing(Nozzle nozzle, NozzleTip nozzleTipLoadedBefore, boolean changed) {
            super();
            this.nozzle = nozzle;
            this.nozzleTipLoadedBefore = nozzleTipLoadedBefore;
            this.changed = changed;
        }
        void restoreNozzleTipLoadedBefore() throws Exception {
            if (this.nozzle != null & this.nozzleTipLoadedBefore != null && this.changed) {
                if (this.nozzleTipLoadedBefore != this.nozzle.getNozzleTip()) {
                    this.nozzle.loadNozzleTip(this.nozzleTipLoadedBefore);
                }
            }
        }
        public Nozzle getNozzle() {
            return nozzle;
        }
        public NozzleTip getNozzleTip() {
            if (this.nozzle != null) {
                return this.nozzle.getNozzleTip();
            }
            return null;
        }
        public NozzleTip getNozzleTipLoadedBefore() {
            return nozzleTipLoadedBefore;
        }
        public boolean isChanged() {
            return changed;
        }
    }
    public static NozzleAndTipForPushing getNozzleAndTipForPushing(Nozzle preferredNozzle, boolean loadNozzleTipIfNeeded) throws Exception {
        // Search for any nozzle and nozzle tip that may be used for cover pushing. 
        // First, try the preferredNozzle.
        if (preferredNozzle != null ) {
            if (preferredNozzle.getPart() == null) { 
                // Nozzle is free
                NozzleTip nozzleTip = preferredNozzle.getNozzleTip();
                if (nozzleTip.isPushAndDragAllowed()) {
                    // Return the nozzle and nozzle tip.
                    return new NozzleAndTipForPushing(preferredNozzle, nozzleTip, false);
                }
            }
        }

        // Second, try any free nozzle with loaded nozzle tip. 
        Machine machine = Configuration.get().getMachine();
        for (Head head : machine.getHeads()) {
            for (Nozzle nozzle :  head.getNozzles()) {
                if (nozzle.getPart() == null) { 
                    // Nozzle is free
                    NozzleTip nozzleTip = nozzle.getNozzleTip();
                    if (nozzleTip.isPushAndDragAllowed()) {
                        // Return the nozzle and nozzle tip.
                        return new NozzleAndTipForPushing(nozzle, nozzleTip, false);
                    }
                }
            }
        }

        // Third, try load a nozzle tip for pushing.
        if (loadNozzleTipIfNeeded) {
            // We're allowed to load the nozzle tip, go find a free nozzle.
            for (Head head : machine.getHeads()) {
                for (Nozzle nozzle :  head.getNozzles()) {
                    if (nozzle.getPart() == null) { 
                        // Nozzle is free
                        for (NozzleTip pushNozzleTip : nozzle.getCompatibleNozzleTips()) {
                            if (pushNozzleTip.isPushAndDragAllowed()) {
                                NozzleTip nozzleTip = nozzle.getNozzleTip();
                                // Alas, found one for pushing, load it
                                nozzle.loadNozzleTip(pushNozzleTip);
                                // And return the nozzle and nozzle tip.
                                return new NozzleAndTipForPushing(nozzle, nozzleTip, true);
                            }
                        }
                    }
                }
            }
            // None could be loaded.
            throw new Exception("BlindsFeeder: No empty Nozzle/NozzleTip found that allows pushing.");
        }
        // None compatible.
        return new NozzleAndTipForPushing(null, null, false);
    }


    @Override
    public Location getJobPreparationLocation() {
        if (getCoverActuation() == CoverActuation.OpenOnJobStart
                && ! isCoverOpen()) {
            return getUncalibratedPickLocation(0);
        }
        else {
            return null;
        }
    }

    // transient store for the job preparation nozzle tip change
    private NozzleAndTipForPushing nozzleAndTipForPushing = null;

    @Override
    public void prepareForJob(boolean visit) throws Exception {
        super.prepareForJob(visit);
        if (visit && getCoverActuation() == CoverActuation.OpenOnJobStart
                && ! isCoverOpen()) {
            // Get the push nozzle for the current position. This will also throw if none is allowed.
            // Note, we save this for pass two of the feeder prep to restore.
            nozzleAndTipForPushing = BlindsFeeder.getNozzleAndTipForPushing(null, true);

            // Actuate the cover.
            actuateCover(true);
            
            if (!nozzleAndTipForPushing.isChanged()) {
                // no need to rememeber
                nozzleAndTipForPushing = null;
            }
        }
        else if (! visit) {
            // in the non-visit preparation step, let's restore the nozzle tip if changed before
            if (nozzleAndTipForPushing != null) {
                nozzleAndTipForPushing.restoreNozzleTipLoadedBefore();
                nozzleAndTipForPushing = null;
            }
        }
    }

    public void actuateCover(Nozzle preferredNozzle, boolean openState) throws Exception {
        // If needed, load a NozzleTip that allows pushing but do not restore the previously loaded NozzleTip. 
        actuateCover(preferredNozzle, openState, true, false);
    }

    public void actuateCover(boolean openState) throws Exception {
        actuateCover(null, openState);
    }

    public void actuateCover(Nozzle preferredNozzle, boolean openState, boolean loadNozzleTipIfNeeded, boolean restoreNozzleTip) throws Exception {
        if (coverType == CoverType.NoCover) {
            throw new Exception("Feeder " + getName() + ": has no cover to actuate.");
        }
        else {
            if (location.getZ() == 0.0) {
                throw new Exception("Feeder " + getName() + " Part Z not set.");
            }

            // Get the nozzle for pushing
            NozzleAndTipForPushing nozzleAndTipForPushing = BlindsFeeder.getNozzleAndTipForPushing(preferredNozzle, loadNozzleTipIfNeeded);
            Nozzle nozzle = nozzleAndTipForPushing.getNozzle();
            NozzleTip nozzleTip = nozzleAndTipForPushing.getNozzleTip();
            if (nozzleTip == null) {
                throw new Exception("Feeder " + getName() + 
                        ": loaded nozzle tips do not allow pushing. Check the nozzle tip configuration or change the nozzle tip.");
            }
            Length nozzleTipDiameter = nozzleTip.getDiameterLow(); 
            if (nozzleTipDiameter.getValue() == 0.) {
                throw new Exception("Feeder " + getName() + ": current nozzle tip "+nozzleTip.getId()+
                        " has push diameter not set. Check the nozzle tip configuration.");
            }

            assertCalibration();

            if (coverType == CoverType.BlindsCover) {
                // Calculate the motion for the cover to be pushed in feeder local coordinates. 
                Length feederX0 = (openState ^ isBlindsReversed() ? 
                        edgeOpenDistance.multiply(-1.0)
                        .subtract(sprocketPitch.multiply(0.5)) // go half sprocket too far back
                        .subtract(nozzleTipDiameter.multiply(0.5))
                        : 
                            edgeClosedDistance
                            .add(tapeLength) 
                            .add(sprocketPitch.multiply(0.5)) // go half sprocket too far
                            .add(nozzleTipDiameter.multiply(0.5)))
                        .convertToUnits(location.getUnits());
                Length feederX1 = (openState  ^ isBlindsReversed() ? 
                        edgeOpenDistance.multiply(-1.0)
                        .subtract(nozzleTipDiameter.multiply(0.5))
                        : 
                            edgeClosedDistance
                            .add(tapeLength)
                            .add(nozzleTipDiameter.multiply(0.5)))
                        .convertToUnits(location.getUnits());
                Length feederY = pocketCenterline
                        .convertToUnits(location.getUnits());
                Length feederZ = location.getLengthZ().add(pushZOffset);

                Location feederLocation0 = new Location(location.getUnits(), 
                        feederX0.getValue(), 
                        feederY.getValue(), 
                        feederZ.getValue(), 
                        getPickRotationInTape());
                Location feederLocation1 = new Location(location.getUnits(), 
                        feederX1.getValue(), 
                        feederY.getValue(), 
                        feederZ.getValue(), 
                        getPickRotationInTape());

                // Convert to machine locations
                Location machineLocation0 = transformFeederToMachineLocation(feederLocation0);
                Location machineLocation1 = transformFeederToMachineLocation(feederLocation1);

                // Execute the motion
                MovableUtils.moveToLocationAtSafeZ(nozzle, machineLocation0);
                nozzle.moveTo(machineLocation1, nozzle.getHead().getMachine().getSpeed()*pushSpeed);
                nozzle.getHead().moveToSafeZ();
                // Store the new pocket position.
                setCoverPosition(openState ? pocketDistance : pocketDistance.subtract(pocketPitch.multiply(0.5)));
            }
            else if (coverType == CoverType.PushCover && openState) {
                // Calculate the motion for the cover to be pushed in feeder local coordinates.
                Location pickLocation = getPickLocation(getFedPocketNumber()+1);
                Location pickFeederLocation = transformMachineToFeederLocation(pickLocation);
                Length feederX0 = (getFeedCount() == 0 || !isCoverOpen()?
                        pocketPitch.multiply(-0.5)
                        .subtract(nozzleTipDiameter.multiply(1))
                        :
                            coverPosition
                            .subtract(pocketPitch.multiply(0.5))  
                            .subtract(nozzleTipDiameter.multiply(1)))
                        .convertToUnits(location.getUnits());
                Length feederX1 = pickFeederLocation.getLengthX()
                        .add(pocketPitch.multiply(0.5))
                        .subtract(nozzleTipDiameter.multiply(0.5))
                        .convertToUnits(location.getUnits());
                Length feederY = pickFeederLocation.getLengthY()
                        .convertToUnits(location.getUnits());
                Length feederZ = location.getLengthZ().subtract(pushZOffset);

                Location feederLocation0 = new Location(location.getUnits(), 
                        feederX0.getValue(), 
                        feederY.getValue(), 
                        feederZ.getValue(), 
                        getPickRotationInTape());
                Location feederLocation1 = new Location(location.getUnits(), 
                        feederX1.getValue(), 
                        feederY.getValue(), 
                        feederZ.getValue(), 
                        getPickRotationInTape());

                // Convert to machine locations
                Location machineLocation0 = transformFeederToMachineLocation(feederLocation0);
                Location machineLocation1 = transformFeederToMachineLocation(feederLocation1);

                // Execute the motion
                MovableUtils.moveToLocationAtSafeZ(nozzle, machineLocation0);
                nozzle.moveTo(machineLocation1, nozzle.getHead().getMachine().getSpeed()*pushSpeed);
                nozzle.moveTo(pickLocation.derive(machineLocation1,  false, false, true, false));
                // do not: nozzle.getHead().moveToSafeZ();
                // Store the newly uncovered pocket position.
                setCoverPosition(pickFeederLocation.getLengthX());
            }
            if (restoreNozzleTip) {
                nozzleAndTipForPushing.restoreNozzleTipLoadedBefore();
            }
        }
    }

    /**
     * The Machine to Feeder transformation and inverse.
     */
    private AffineTransform tx;
    private AffineTransform txInverse;
    private double txRotation;


    public void invalidateFeederTransformation() {
        tx = null;
        txInverse = null;
    }

    /**
     * Generates the transformation from feeder local coordinate system to 
     * machine coordinates as defined by the fiducials.
     * @return
     */
    private boolean updateFeederToMachineTransform() {
        // Make sure the inverse will be regenerated.
        txInverse = null;
        // Get some basics. 
        Location origin = fiducial1Location;
        double mm = new Length(1, LengthUnit.Millimeters).convertToUnits(origin.getUnits()).getValue();
        double distance = origin.getLinearDistanceTo(fiducial2Location);
        // Check sanity.
        if (nullLocation.equals(fiducial1Location) 
                || nullLocation.equals(fiducial2Location) 
                || distance < 1*mm) {
            // Some fiducials not set yet or invalid - just take the unity transform for now.  
            tx = new AffineTransform();
            // Translate for fiducial 1 (if set).
            tx.translate(origin.getX(), origin.getY());
            txRotation = 0.;
            return false;
        }
        if (!normalize) {
            // We know the fiducial distance should be a multiple of 2mm as it is aligned with the 
            // sprockets in the 3D printed model. 
            distance = Math.round(distance/2/mm)*2*mm;
        }
        // Update the tape length to rounded distance.
        setTapeLength(new Length(Math.round(distance/2/mm)*2*mm, origin.getUnits()));

        Location axisX;
        Location axisY; 
        axisX = fiducial2Location.convertToUnits(origin.getUnits()).subtract(origin).multiply(1/distance, 1/distance, 0, 0);

        // Fiducial 3 may be the one across from fiducial 1 or 2 - the nearer one is it. 
        Location ref = (fiducial3Location.convertToUnits(origin.getUnits()).getLinearDistanceTo(fiducial2Location) 
                < fiducial3Location.convertToUnits(origin.getUnits()).getLinearDistanceTo(fiducial1Location) ?
                        fiducial2Location : fiducial1Location).convertToUnits(origin.getUnits());
        distance = fiducial3Location.equals(nullLocation) ? 0 : ref.getLinearDistanceTo(fiducial3Location);
        if (normalize || distance < 1*mm) {
            // We want to normalize or fiducial 3 is not set or has no distance. 
            // Take the cross product of the X axis to form the Y axis (i.e. the fiducial 3 is ignored for the axis).
            axisY = new Location(axisX.getUnits(), -axisX.getY(), axisX.getX(), 0, 0);
            // Fiducial 3 can still serve to get the extent of the overall feeder.
            setFeederExtent(new Length(Math.round(distance/mm)*mm, origin.getUnits()));
        }
        else {
            // We know the fiducial distance should be a multiple of 1mm as this is enforced in the 3D printed model. 
            distance = Math.round(distance/mm)*mm;
            axisY = fiducial3Location.convertToUnits(origin.getUnits()).subtract(ref).multiply(1/distance, 1/distance, 0, 0);
            // Fiducial 3 also serves to get the extent of the overall feeder.
            setFeederExtent(new Length(distance, origin.getUnits()));
        }
        // Finally create the transformation.  
        tx = new AffineTransform(
                axisX.getX(), axisX.getY(), 
                axisY.getX(), axisY.getY(), 
                origin.getX(), origin.getY());
        // Reconstruct the angle at which the feeder lays on the machine. When "normalize" is off, it is only
        // an approximation valid for lines parallel to the tapes (as is most useful). It ignores shear in the
        // transform.
        txRotation = Math.toDegrees(Math.atan2(axisX.getY(), axisX.getX()));

        // recalculate the geometry
        recalculateGeometry();
        return true;
    }

    AffineTransform getFeederToMachineTransform() {
        if (tx == null) {
            updateFeederToMachineTransform();
        }
        return tx;
    }

    double getFeederToMachineRotation() {
        if (tx == null) {
            updateFeederToMachineTransform();
        }
        return txRotation;
    }

    double getMachineToFeederRotation() {
        if (tx == null) {
            updateFeederToMachineTransform();
        }
        return -txRotation;
    }

    private AffineTransform getMachineToFeederTransform() {
        if (txInverse == null) {
            txInverse = new AffineTransform(getFeederToMachineTransform());
            try {
                txInverse.invert();
            }
            catch (NoninvertibleTransformException e) {
                // Should really never happen, as getFeederToMachineTransform() falls back to benign transforms.   
                // Just take the unity transform for now. 
                txInverse = new AffineTransform();
                // Translate from fiducial 1 (if set).
                txInverse.translate(-fiducial1Location.getX(), -fiducial1Location.getY());
            }
        }
        return txInverse;
    }

    public Location transformFeederToMachineLocation(Location feederLocation) {
        AffineTransform tx = getFeederToMachineTransform();
        double rotation = getFeederToMachineRotation();
        feederLocation = feederLocation.convertToUnits(fiducial1Location.getUnits()); 
        Point2D.Double ptDst = new Point2D.Double();
        tx.transform(new Point2D.Double(feederLocation.getX(), feederLocation.getY()), ptDst);
        return new Location(fiducial1Location.getUnits(), ptDst.getX(), ptDst.getY(), 
                feederLocation.getZ(), feederLocation.getRotation()+rotation);
    }

    public Location transformMachineToFeederLocation(Location machineLocation) {
        AffineTransform tx = getMachineToFeederTransform();
        double rotation = getMachineToFeederRotation();
        machineLocation = machineLocation.convertToUnits(fiducial1Location.getUnits()); 
        Point2D.Double ptDst = new Point2D.Double();
        tx.transform(new Point2D.Double(machineLocation.getX(), machineLocation.getY()), ptDst);
        return new Location(fiducial1Location.getUnits(), ptDst.getX(), ptDst.getY(), 
                machineLocation.getZ(), machineLocation.getRotation()+rotation);
    }

    public double transformFeederToMachineAngle(double angle) {
        return angle+getFeederToMachineRotation();
    }
    public double transformMachineToFeederAngle(double angle) {
        // We don't need th reverse transform, a simple sign reversion will do.
        return angle+getMachineToFeederRotation();
    }
    public double transformPixelToFeederAngle(double angle) {
        // Pixel angles are left-handed, coming from the OpenCV coordinate system, where 
        // Z points away from the viewer whereas in OpenPNP the opposite is true. 
        return -transformMachineToFeederAngle(angle);
    }

    public boolean isLocationInFeeder(Location location, boolean fiducial1MatchOnly) {
        // First check if it is a fiducial 1 match.  
        if (nullLocation.equals(fiducial1Location)) {
            // Never match a uninizialized fiducial.
            return false;
        }
        if (fiducial1Location.convertToUnits(LengthUnit.Millimeters).getLinearDistanceTo(location) < 2) {
            // Direct fiducial 1 match with tolerance.
            return true;
        }
        else if (fiducial1MatchOnly) {
            // No fiducial 1 match but one is required.
            return false;
        }
        // No match on the fiducial 1, so check whole feeder holder area.	
        Location feederLocation = transformMachineToFeederLocation(location);
        double mm = new Length(1, LengthUnit.Millimeters).convertToUnits(feederLocation.getUnits()).getValue();
        if (feederLocation.getX() >= -1*mm && feederLocation.getX() <= tapeLength.convertToUnits(feederLocation.getUnits()).getValue() + 1*mm) {
            if (feederLocation.getY() >= -1*mm && feederLocation.getY() <= feederExtent.getValue() + 1*mm) {
                return true;
            }
        }
        return false;
    }

    public static List<BlindsFeeder> getAllBlindsFeeders() {
        // Get all the BlindsFeeder instances on the machine.
        List<BlindsFeeder> list = new ArrayList<>();
        for (Feeder feeder : Configuration.get().getMachine().getFeeders()) {
            if (feeder instanceof BlindsFeeder) {
                BlindsFeeder blindsFeeder = (BlindsFeeder) feeder;
                list.add(blindsFeeder);
            }
        }
        return list;
    }

    public static List<BlindsFeeder> getConnectedFeedersByLocation(Location location, boolean fiducial1MatchOnly) {
        // Get all the feeders with connected by location.
        List<BlindsFeeder> list = new ArrayList<>();
        for (Feeder feeder : Configuration.get().getMachine().getFeeders()) {
            if (feeder instanceof BlindsFeeder) {
                BlindsFeeder blindsFeeder = (BlindsFeeder) feeder;
                if (blindsFeeder.isLocationInFeeder(location, fiducial1MatchOnly)) {
                    list.add(blindsFeeder);
                }
            }
        }
        // Sort by feeder tape centerline.
        Collections.sort(list, new Comparator<BlindsFeeder>() {
            @Override
            public int compare(BlindsFeeder feeder1, BlindsFeeder feeder2)  {
                return new Double(feeder1.getPocketCenterline().getValue())
                        .compareTo(feeder2.getPocketCenterline().convertToUnits(feeder1.getPocketCenterline().getUnits()).getValue());
            }
        });
        return list;
    }

    public List<BlindsFeeder> getConnectedFeeders() {
        // Get all the feeders with the same fiducial 1 location.
        return getConnectedFeedersByLocation(fiducial1Location, true);
    }

    private boolean isUpdating = false;

    public void updateFromConnectedFeeder(BlindsFeeder feeder) {
        if (this != feeder && ! isUpdating) {
            try {
                isUpdating = true; 
                setFiducial1Location(feeder.fiducial1Location);
                setFiducial2Location(feeder.fiducial2Location);
                setFiducial3Location(feeder.fiducial3Location);
                setTapeLength(feeder.tapeLength);
                setFeederExtent(feeder.feederExtent);
                setNormalize(feeder.normalize);
                if (this.pocketCenterline.equals(feeder.pocketCenterline)) {
                    // The tape is shared by two feeders -> update the pocket position (open/close state) and calibrated edges.
                    // NOTE: the user is responsible to ensure a non-overlapping first pocket/last pocket range 
                    setCoverPosition(feeder.coverPosition);
                    setEdgeOpenDistance(feeder.edgeOpenDistance);
                    setEdgeClosedDistance(feeder.edgeClosedDistance);
                }
                setCalibrated(feeder.calibrated);
                setVisionEnabled(feeder.visionEnabled);
                setOcrAction(feeder.getOcrAction());
                setOcrMargin(feeder.getOcrMargin());
                setOcrFontName(feeder.getOcrFontName());
                setOcrFontSizePt(feeder.getOcrFontSizePt());
                setOcrTextOrientation(feeder.getOcrTextOrientation());
                setPipeline(feeder.getPipeline());
            }
            finally {
                isUpdating = false;
            }
        }
    }

    private void updateTapeNumbering()    {
        // Renumber the feeder tape lanes.
        List<BlindsFeeder> list = getConnectedFeedersByLocation(fiducial1Location, true);
        int feedersTotal = list.size();
        int feederNo = 0;
        for (BlindsFeeder feeder : list) {
            feeder.setFeedersTotal(feedersTotal);
            feeder.setFeederNo(++feederNo);
        }
    }

    public boolean updateFromConnectedFeeder(Location location, boolean fiducial1MatchOnly) {
        boolean hasMatch = false;
        for (BlindsFeeder feeder : getConnectedFeedersByLocation(location, fiducial1MatchOnly)) {
            if (feeder != this) {
                updateFromConnectedFeeder(feeder);
                hasMatch = true;
                break;
            }
        }
        if (! nullLocation.equals(fiducial1Location)) {
            // Now that we have the (partial) coordinate system we can calculate the tape pocket centerline.
            Location feederLocation = transformMachineToFeederLocation(location);
            double mm = new Length(1, LengthUnit.Millimeters).convertToUnits(feederLocation.getUnits()).getValue();
            // Take the nearest integer Millimeter value. 
            this.setPocketCenterline(new Length(Math.round(feederLocation.getY()/mm)*mm, feederLocation.getUnits()));
        }
        updateTapeNumbering();
        return hasMatch;
    }

    public void updateConnectedFeedersFromThis(Location location, boolean fiducial1MatchOnly) {
        if (! isUpdating) {
            try {
                isUpdating = true;
                // Transform might have changed.
                updateFeederToMachineTransform();
                // Update all the feeders on the same 3D printed holder from this.
                for (BlindsFeeder feeder : getConnectedFeedersByLocation(location, fiducial1MatchOnly)) {
                    if (feeder != this) {
                        feeder.updateFromConnectedFeeder(this);
                    }
                }
            }
            finally {
                isUpdating = false;
            }
        }
    }
    public void updateConnectedFeedersFromThis() {
        updateConnectedFeedersFromThis(fiducial1Location, true);
    }

    public CvPipeline getPipeline() {
        return pipeline;
    }

    public void setPipeline(CvPipeline pipeline) {
        CvPipeline oldValue = this.pipeline;
        this.pipeline = pipeline;
        if (oldValue != pipeline) {
            firePropertyChange("pipeline", oldValue, pipeline);
            updateConnectedFeedersFromThis();
        }
    }

    public void resetPipeline() {
        setPipeline(createDefaultPipeline());
    }

    public void setOcrSettingsToAllFeeders() {
        // Update all the BlindsFeeder instances' OCR settings from this one.
        for (BlindsFeeder feeder : getAllBlindsFeeders()) {
            if (feeder != this) {
                setOcrAction(feeder.getOcrAction());
                setOcrMargin(feeder.getOcrMargin());
                setOcrFontName(feeder.getOcrFontName());
                setOcrFontSizePt(feeder.getOcrFontSizePt());
                setOcrTextOrientation(feeder.getOcrTextOrientation());
            }
        }
    }

    public void setPipelineToAllFeeders() throws CloneNotSupportedException {
        // Update all the BlindsFeeder instances' pipeline from this one.
        for (BlindsFeeder feeder : getAllBlindsFeeders()) {
            if (feeder != this) {
                feeder.pipeline = pipeline.clone();
            }
        }
    }

    public CvPipeline getCvPipeline(Camera camera, boolean clone) {
        try {
            CvPipeline pipeline = getPipeline();
            if (clone) {
                pipeline = pipeline.clone();
            }
            pipeline.setProperty("camera", camera);
            pipeline.setProperty("feeder", this);
            setupOcr(camera, pipeline);

            /* TODO: read the override property in the FilterContours stage
             * 
             * // Provide pixel min/max area to pipeline.
            // We restrict this to 24mm tape carrier having a 20.1mm max pocket size.
            // See ANSI/EIA-48 1 -C p. 11.
            double mm = VisionUtils.toPixels(new Length(1, LengthUnit.Millimeters), camera);
            Integer minArea = (int) (0.8*mm*1*mm); // 2mm pitch punched paper carrier tape (0402). 
            Integer maxArea = (int) (21*mm*21*mm); // 24mm tape carrier.
            // feeder specific
            double nominalArea = VisionUtils.toPixels(feeder.getPocketPitch(), camera)
             *VisionUtils.toPixels(feeder.getPocketSize(), camera);
            Integer minArea = (int) (0.75*nominalArea); 
            Integer maxArea = (int) (1.25*nominalArea); 
            pipeline.setProperty("FilterContours.minArea", minArea);
            pipeline.setProperty("FilterContours.maxArea", maxArea);
             */
            return pipeline;
        }
        catch (CloneNotSupportedException e) {
            throw new Error(e);
        }
    }

    public boolean isCalibrating() {
        return calibrating;
    }

    private void setCalibrating(boolean calibrating) {
        this.calibrating = calibrating;
    }

    public boolean isCalibrated() {
        return calibrated;
    }

    private void setCalibrated(boolean calibrated) {
        boolean oldValue = this.calibrated;
        this.calibrated = calibrated;
        if (oldValue != calibrated) {
            this.updateConnectedFeedersFromThis();
            firePropertyChange("calibrated", oldValue, calibrated);
        }
    }

    public Location getFiducial1Location() {
        return fiducial1Location;
    }

    public void setFiducial1Location(Location fiducial1Location) {
        Location oldValue = this.fiducial1Location;
        this.fiducial1Location = fiducial1Location;
        if (! oldValue.equals(fiducial1Location)) {
            this.invalidateFeederTransformation();
            firePropertyChange("fiducial1Location", oldValue, fiducial1Location);
            if (oldValue.equals(nullLocation) 
                    && fiducial2Location.equals(nullLocation)
                    && fiducial3Location.equals(nullLocation)) {
                // That's an initial fix. Try to clone from another feeder.
                updateFromConnectedFeeder(fiducial1Location, true);
            }
            else {
                this.updateConnectedFeedersFromThis(oldValue, true);
                if ((! oldValue.equals(nullLocation))
                        && oldValue.convertToUnits(LengthUnit.Millimeters).getLinearDistanceTo(fiducial1Location) > 2) {
                    // Large change in fiducial 1 location - move fiducials 2 and 3 as well (i.e. move the whole feeder).
                    if (! fiducial2Location.equals(nullLocation)) {
                        // reset fiducial2Location to prevent handling as rotation
                        Location oldValue2 = fiducial2Location;
                        fiducial2Location = new Location(fiducial2Location.getUnits());
                        setFiducial2Location(oldValue2.add(fiducial1Location.subtract(oldValue)));
                    }
                    if (! fiducial3Location.equals(nullLocation)) {
                        setFiducial3Location(fiducial3Location.add(fiducial1Location.subtract(oldValue)));
                    }
                }
            }
        }
    }

    public Location getFiducial2Location() {
        return fiducial2Location;
    }

    public void setFiducial2Location(Location fiducial2Location) {
        Location oldValue = this.fiducial2Location;
        this.fiducial2Location = fiducial2Location;
        if (! oldValue.equals(fiducial2Location)) {
            this.invalidateFeederTransformation();
            this.updateConnectedFeedersFromThis();
            firePropertyChange("fiducial2Location", oldValue, fiducial2Location);
            if ((! oldValue.equals(nullLocation))
                    && oldValue.convertToUnits(LengthUnit.Millimeters).getLinearDistanceTo(fiducial1Location) > 2) {
                // Large change in fiducial 2 location - rotate fiducial 3 (i.e. rotate the whole feeder).
                if (! (fiducial3Location.equals(nullLocation) || fiducial1Location.equals(nullLocation))) {
                    // new unit vectors (rotated)
                    Location unitX = fiducial1Location.unitVectorTo(fiducial2Location);
                    Location unitY = new Location(unitX.getUnits(), -unitX.getY(), unitX.getX(), 0.0, 0.0);
                    if (fiducial1Location.getLinearDistanceTo(fiducial3Location) < 
                            oldValue.getLinearDistanceTo(fiducial3Location)) {
                        // Fiducial 3 is at front
                        double feederExtent = fiducial3Location.getLinearDistanceTo(fiducial1Location);
                        setFiducial3Location(fiducial1Location.add(unitY.multiply(feederExtent, feederExtent, 0.0, 0.0)));
                    }
                    else {
                        // Fiducial 3 is at back
                        double feederExtent = fiducial3Location.convertToUnits(unitX.getUnits()).getLinearDistanceTo(oldValue);
                        setFiducial3Location(fiducial2Location.add(unitY.multiply(feederExtent, feederExtent, 0.0, 0.0)));
                    }
                }
            }
        }
    }

    public Location getFiducial3Location() {
        return fiducial3Location;
    }

    public void setFiducial3Location(Location fiducial3Location) {
        Location oldValue = this.fiducial3Location;
        this.fiducial3Location = fiducial3Location;
        if (! oldValue.equals(fiducial3Location)) {
            this.invalidateFeederTransformation();
            this.updateConnectedFeedersFromThis();
            firePropertyChange("fiducial3Location", oldValue, fiducial3Location);
        }
    }

    public boolean isNormalize() {
        return normalize;
    }

    public void setNormalize(boolean normalize) {
        boolean oldValue = this.normalize;
        this.normalize = normalize;
        if (oldValue != normalize) {
            this.invalidateFeederTransformation();
            this.updateConnectedFeedersFromThis();
            firePropertyChange("normalize", oldValue, normalize);
        }
    }

    public Length getTapeLength() {
        return tapeLength;
    }


    public void setTapeLength(Length tapeLength) {
        Length oldValue = this.tapeLength;
        this.tapeLength = tapeLength;
        if (! oldValue.equals(tapeLength)) {
            this.updateConnectedFeedersFromThis();
            firePropertyChange("tapeLength", oldValue, tapeLength);
        }
    }


    public Length getFeederExtent() {
        return feederExtent;
    }


    public void setFeederExtent(Length feederExtent) {
        Length oldValue = this.feederExtent;
        this.feederExtent = feederExtent;
        if (! oldValue.equals(feederExtent)) {
            this.updateConnectedFeedersFromThis();
            firePropertyChange("feederExtent", oldValue, feederExtent);
        }
    }


    public Length getPocketCenterline() {
        return pocketCenterline;
    }


    public void setPocketCenterline(Length pocketCenterline) {
        Length oldValue = this.pocketCenterline;
        this.pocketCenterline = pocketCenterline;
        firePropertyChange("pocketCenterline", oldValue, pocketCenterline);
        updateTapeNumbering();
    }


    public Length getPocketPitch() {
        return pocketPitch;
    }


    public void setPocketPitch(Length pocketPitch) {
        Length oldValue = this.pocketPitch;
        this.pocketPitch = pocketPitch;
        firePropertyChange("pocketPitch", oldValue, pocketPitch);
    }


    public Length getPocketSize() {
        return pocketSize;
    }


    public void setPocketSize(Length pocketSize) {
        Length oldValue = this.pocketSize;
        this.pocketSize = pocketSize;
        firePropertyChange("pocketSize", oldValue, pocketSize);
    }

    public int getPocketCount() {
        return pocketCount;
    }

    public void setPocketCount(int pocketCount) {
        int oldValue = this.pocketCount;
        this.pocketCount = pocketCount;
        firePropertyChange("pocketCount", oldValue, pocketCount);
        // adapt the first and last pocket to a new count
        this.setFirstPocket(Math.max(1, Math.min(pocketCount, this.getFirstPocket()))); 
        this.setLastPocket(Math.min(pocketCount, Math.max(this.getFirstPocket(), this.getLastPocket() - oldValue + pocketCount))); 
    }

    public int getFirstPocket() {
        return firstPocket;
    }

    public void setFirstPocket(int firstPocket) {
        int oldValue = this.firstPocket;
        this.firstPocket = firstPocket;
        firePropertyChange("firstPocket", oldValue, firstPocket);
    }

    public int getLastPocket() {
        return lastPocket;
    }

    public void setLastPocket(int lastPocket) {
        int oldValue = this.lastPocket;
        this.lastPocket = lastPocket;
        firePropertyChange("lastPocket", oldValue, lastPocket);
    }

    public Length getPocketDistance() {
        return pocketDistance;
    }

    public void setPocketDistance(Length pocketDistance) {
        Length oldValue = this.pocketDistance;
        this.pocketDistance = pocketDistance;
        firePropertyChange("pocketDistance", oldValue, pocketDistance);
    }

    public Length getCoverPosition() {
        return coverPosition;
    }

    public void setCoverPosition(Length coverPosition) {
        Length oldValue = this.coverPosition;
        this.coverPosition = coverPosition;
        if (!(oldValue.equals(coverPosition)
                || Double.isNaN(oldValue.getValue()) == Double.isNaN(coverPosition.getValue()))) {
            firePropertyChange("coverPosition", oldValue, coverPosition);
            this.updateConnectedFeedersFromThis();
        }
    }

    public int getFeedCount() {
        return feedCount;
    }

    public void setFeedCount(int feedCount) {
        int oldValue = this.feedCount;
        this.feedCount = feedCount;
        firePropertyChange("feedCount", oldValue, feedCount);
    }

    public boolean isVisionEnabled() {
        return visionEnabled;
    }

    public void setVisionEnabled(boolean visionEnabled) {
        boolean oldValue = this.visionEnabled;
        this.visionEnabled = visionEnabled;
        if (oldValue != visionEnabled) {
            firePropertyChange("visionEnabled", oldValue, visionEnabled);
            this.updateConnectedFeedersFromThis();
        }
    }

    public int getFeederNo() {
        return feederNo;
    }


    public void setFeederNo(int feederNo) {
        int oldValue = this.feederNo;
        this.feederNo = feederNo;
        firePropertyChange("feederNo", oldValue, feederNo);
    }


    public int getFeedersTotal() {
        return feedersTotal;
    }

    public Length getEdgeOpenDistance() {
        return edgeOpenDistance;
    }

    public void setEdgeOpenDistance(Length edgeOpenDistance) {
        Length oldValue = this.edgeOpenDistance;
        this.edgeOpenDistance = edgeOpenDistance;
        if (! oldValue.equals(edgeOpenDistance)) {
            this.updateConnectedFeedersFromThis();
            firePropertyChange("edgeOpenDistance", oldValue, edgeOpenDistance);
        }
    }

    public Length getEdgeClosedDistance() {
        return edgeClosedDistance;
    }

    public void setEdgeClosedDistance(Length edgeClosedDistance) {
        Length oldValue = this.edgeClosedDistance;
        this.edgeClosedDistance = edgeClosedDistance;
        if (! oldValue.equals(edgeClosedDistance)) {
            this.updateConnectedFeedersFromThis();
            firePropertyChange("edgeClosedDistance", oldValue, edgeClosedDistance);
        }
    }

    public double getPushSpeed() {
        return pushSpeed;
    }

    public void setPushSpeed(double pushSpeed) {
        this.pushSpeed = pushSpeed;
    }

    public Length getPushZOffset() {
        return pushZOffset;
    }

    public void setPushZOffset(Length pushZOffset) {
        Length oldValue = this.pushZOffset;
        this.pushZOffset = pushZOffset;
        firePropertyChange("pushZOffset", oldValue, pushZOffset);
    }

    public CoverType getCoverType() {
        return coverType;
    }

    public void setCoverType(CoverType coverType) {
        this.coverType = coverType;
    }

    public CoverActuation getCoverActuation() {
        return coverActuation;
    }

    public void setCoverActuation(CoverActuation coverActuation) {
        this.coverActuation = coverActuation;
    }

    public void setFeedersTotal(int feedersTotal) {
        int oldValue = this.feedersTotal;
        this.feedersTotal = feedersTotal;
        firePropertyChange("feedersTotal", oldValue, feedersTotal);
    }

    public OcrAction getOcrAction() {
        return ocrAction;
    }

    public void setOcrAction(OcrAction ocrAction) {
        OcrAction oldValue = this.ocrAction;
        this.ocrAction = ocrAction;
        if (oldValue != ocrAction) {
            firePropertyChange("ocrAction", oldValue, ocrAction);
            this.updateConnectedFeedersFromThis();
        }
    }

    public Length getOcrMargin() {
        return ocrMargin;
    }

    public void setOcrMargin(Length ocrMargin) {
        Length oldValue = this.ocrMargin;
        this.ocrMargin = ocrMargin;
        if (oldValue != ocrMargin) {
            firePropertyChange("ocrMargin", oldValue, ocrMargin);
            this.updateConnectedFeedersFromThis();
        }
    }

    public String getOcrFontName() {
        return ocrFontName;
    }

    public void setOcrFontName(String ocrFontName) {
        String oldValue = this.ocrFontName;
        this.ocrFontName = ocrFontName;
        if (oldValue != ocrFontName) {
            firePropertyChange("ocrFontName", oldValue, ocrFontName);
            this.updateConnectedFeedersFromThis();
        }
    }

    public double getOcrFontSizePt() {
        return ocrFontSizePt;
    }

    public void setOcrFontSizePt(double ocrFontSizePt) {
        double oldValue = this.ocrFontSizePt;
        this.ocrFontSizePt = ocrFontSizePt;
        if (oldValue != ocrFontSizePt) {
            firePropertyChange("ocrFontSizePt", oldValue, ocrFontSizePt);
            this.updateConnectedFeedersFromThis();
        }
    }

    public OcrTextOrientation getOcrTextOrientation() {
        return ocrTextOrientation;
    }

    public void setOcrTextOrientation(OcrTextOrientation ocrTextOrientation) {
        OcrTextOrientation oldValue = this.ocrTextOrientation;
        this.ocrTextOrientation = ocrTextOrientation;
        if (oldValue != ocrTextOrientation) {
            firePropertyChange("ocrTextOrientation", oldValue, ocrTextOrientation);
            this.updateConnectedFeedersFromThis();
        }
    }

    @Override
    public String toString() {
        return getName();
    }

    @Override
    public Wizard getConfigurationWizard() {
        return new BlindsFeederConfigurationWizard(this);
    }

    @Override
    public String getPropertySheetHolderTitle() {
        return getClass().getSimpleName() + " " + getName();
    }

    @Override
    public PropertySheet[] getPropertySheets() {
        return new PropertySheet[] {
                new PropertySheetWizardAdapter(getConfigurationWizard(), "Configuration"),
                new PropertySheetWizardAdapter(new BlindsFeederArrayConfigurationWizard(this), "Feeder Array"),
                };
    }

    @Override
    public PropertySheetHolder[] getChildPropertySheetHolders() {
        return null;
    }

    @Override
    public Action[] getPropertySheetHolderActions() {
        return null;
    }

    private static CvPipeline createDefaultPipeline() {
        try {
            String xml = IOUtils.toString(BlindsFeeder.class
                    .getResource("BlindsFeeder-DefaultPipeline.xml"));
            return new CvPipeline(xml);
        }
        catch (Exception e) {
            throw new Error(e);
        }
    }

}
<|MERGE_RESOLUTION|>--- conflicted
+++ resolved
@@ -614,21 +614,15 @@
             List<RotatedRect> results = null;
             try {
                 // Grab the results
-<<<<<<< HEAD
-                results = ((List<RotatedRect>) pipeline.getResult(VisionUtils.PIPELINE_RESULTS_NAME).model);
-                if (results == null /*???|| results.isEmpty()*/) {
-                    throw new Exception("Feeder " + getName() + ": No features found.");
-                }
+                results = pipeline.getExpectedResult(VisionUtils.PIPELINE_RESULTS_NAME)
+                        .getExpectedListModel(RotatedRect.class, 
+                                null/*???new Exception("Feeder " + getName() + ": No features found.")*/);
+
 
                 Result ocrStageResult = pipeline.getResult("OCR"); 
                 if (ocrStageResult != null) {
                     detectedOcrModel = (SimpleOcr.OcrModel) ocrStageResult.model;
                 }
-=======
-                results = pipeline.getExpectedResult(VisionUtils.PIPELINE_RESULTS_NAME)
-                        .getExpectedListModel(RotatedRect.class, 
-                                null/*???new Exception("Feeder " + getName() + ": No features found.")*/);
->>>>>>> 2261dd40
 
                 // in accordance with EIA-481 etc. we use millimeters.
                 Location mmScale = camera.getUnitsPerPixel().convertToUnits(LengthUnit.Millimeters);
