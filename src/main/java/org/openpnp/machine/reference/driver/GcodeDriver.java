--- conflicted
+++ resolved
@@ -128,7 +128,6 @@
     protected int maxFeedRate = 1000;
     
     @Attribute(required = false)
-<<<<<<< HEAD
     protected double backlashOffsetX = -1;
     
     @Attribute(required = false)
@@ -136,11 +135,7 @@
  
     @Attribute(required = false)
     protected double backlashFeedRateFactor = 0.1;
-    
-=======
-    protected float slackCompensation = -1.0f;
-
->>>>>>> 3349c9a7
+
     @Attribute(required = false)
     protected int timeoutMilliseconds = 5000;
 
