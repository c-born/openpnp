/*
 * Copyright (C) 2011 Jason von Nieda <jason@vonnieda.org>
 * 
 * This file is part of OpenPnP.
 * 
 * OpenPnP is free software: you can redistribute it and/or modify it under the terms of the GNU
 * General Public License as published by the Free Software Foundation, either version 3 of the
 * License, or (at your option) any later version.
 * 
 * OpenPnP is distributed in the hope that it will be useful, but WITHOUT ANY WARRANTY; without even
 * the implied warranty of MERCHANTABILITY or FITNESS FOR A PARTICULAR PURPOSE. See the GNU General
 * Public License for more details.
 * 
 * You should have received a copy of the GNU General Public License along with OpenPnP. If not, see
 * <http://www.gnu.org/licenses/>.
 * 
 * For more information about OpenPnP visit http://openpnp.org
 */

package org.openpnp.gui;

import java.awt.AWTEvent;
import java.awt.BorderLayout;
import java.awt.Component;
import java.awt.Desktop;
import java.awt.Dimension;
import java.awt.EventQueue;
import java.awt.FlowLayout;
import java.awt.Font;
import java.awt.Toolkit;
import java.awt.event.ActionEvent;
import java.awt.event.ActionListener;
import java.awt.event.ComponentAdapter;
import java.awt.event.ComponentEvent;
import java.awt.event.ComponentListener;
import java.awt.event.KeyEvent;
import java.awt.event.WindowAdapter;
import java.awt.event.WindowEvent;
import java.beans.PropertyChangeEvent;
import java.beans.PropertyChangeListener;
import java.lang.reflect.Method;
import java.net.URI;
import java.util.HashMap;
import java.util.Locale;
import java.util.Map;
import java.util.prefs.Preferences;

import javax.swing.AbstractAction;
import javax.swing.Action;
import javax.swing.ButtonGroup;
import javax.swing.JButton;
import javax.swing.JCheckBoxMenuItem;
import javax.swing.JDialog;
import javax.swing.JFrame;
import javax.swing.JLabel;
import javax.swing.JMenu;
import javax.swing.JMenuBar;
import javax.swing.JMenuItem;
import javax.swing.JOptionPane;
import javax.swing.JPanel;
import javax.swing.JProgressBar;
import javax.swing.JSplitPane;
import javax.swing.JTabbedPane;
import javax.swing.JTextPane;
import javax.swing.KeyStroke;
import javax.swing.SwingUtilities;
import javax.swing.UIManager;
import javax.swing.border.BevelBorder;
import javax.swing.border.EmptyBorder;
import javax.swing.border.TitledBorder;

import org.openpnp.Translations;
import org.openpnp.gui.components.CameraPanel;
import org.openpnp.gui.importer.BoardImporter;
import org.openpnp.gui.importer.DipTraceImporter;
import org.openpnp.gui.importer.EagleBoardImporter;
import org.openpnp.gui.importer.EagleMountsmdUlpImporter;
import org.openpnp.gui.importer.KicadPosImporter;
import org.openpnp.gui.importer.NamedCSVImporter;
import org.openpnp.gui.importer.SolderPasteGerberImporter;
import org.openpnp.gui.importer.LabcenterProteusImporter; //
import org.openpnp.gui.support.HeadCellValue;
import org.openpnp.gui.support.LengthCellValue;
import org.openpnp.gui.support.MessageBoxes;
import org.openpnp.gui.support.OSXAdapter;
import org.openpnp.gui.support.RotationCellValue;
import org.openpnp.model.Configuration;
import org.openpnp.model.LengthUnit;
import org.pmw.tinylog.Logger;

import com.jgoodies.forms.layout.ColumnSpec;
import com.jgoodies.forms.layout.FormLayout;
import com.jgoodies.forms.layout.FormSpecs;
import com.jgoodies.forms.layout.RowSpec;

/**
 * The main window of the application.
 */
@SuppressWarnings("serial")
public class MainFrame extends JFrame {
    private static final String PREF_WINDOW_X = "MainFrame.windowX"; //$NON-NLS-1$
    private static final int PREF_WINDOW_X_DEF = 0;
    private static final String PREF_WINDOW_Y = "MainFrame.windowY"; //$NON-NLS-1$
    private static final int PREF_WINDOW_Y_DEF = 0;
    private static final String PREF_WINDOW_WIDTH = "MainFrame.windowWidth"; //$NON-NLS-1$
    private static final int PREF_WINDOW_WIDTH_DEF = 1024;
    private static final String PREF_WINDOW_HEIGHT = "MainFrame.windowHeight"; //$NON-NLS-1$
    private static final int PREF_WINDOW_HEIGHT_DEF = 768;
    private static final String PREF_DIVIDER_POSITION = "MainFrame.dividerPosition"; //$NON-NLS-1$
    private static final int PREF_DIVIDER_POSITION_DEF = -1;
    private static final String PREF_WINDOW_STYLE_MULTIPLE = "MainFrame.windowStyleMultiple"; //$NON-NLS-1$
    private static final boolean PREF_WINDOW_STYLE_MULTIPLE_DEF = false;

    private static final String PREF_CAMERA_WINDOW_X = "CameraFrame.windowX"; //$NON-NLS-1$
    private static final int PREF_CAMERA_WINDOW_X_DEF = 0;
    private static final String PREF_CAMERA_WINDOW_Y = "CameraFrame.windowY"; //$NON-NLS-1$
    private static final int PREF_CAMERA_WINDOW_Y_DEF = 0;
    private static final String PREF_CAMERA_WINDOW_WIDTH = "CameraFrame.windowWidth"; //$NON-NLS-1$
    private static final int PREF_CAMERA_WINDOW_WIDTH_DEF = 800;
    private static final String PREF_CAMERA_WINDOW_HEIGHT = "CameraFrame.windowHeight"; //$NON-NLS-1$
    private static final int PREF_CAMERA_WINDOW_HEIGHT_DEF = 600;

    private static final String PREF_MACHINECONTROLS_WINDOW_X = "MachineControlsFrame.windowX"; //$NON-NLS-1$
    private static final int PREF_MACHINECONTROLS_WINDOW_X_DEF = 0;
    private static final String PREF_MACHINECONTROLS_WINDOW_Y = "MachineControlsFrame.windowY"; //$NON-NLS-1$
    private static final int PREF_MACHINECONTROLS_WINDOW_Y_DEF = 0;
    private static final String PREF_MACHINECONTROLS_WINDOW_WIDTH = "MachineControlsFrame.windowWidth"; //$NON-NLS-1$
    private static final int PREF_MACHINECONTROLS_WINDOW_WIDTH_DEF = 490;
    private static final String PREF_MACHINECONTROLS_WINDOW_HEIGHT = "MachineControlsFrame.windowHeight"; //$NON-NLS-1$
    private static final int PREF_MACHINECONTROLS_WINDOW_HEIGHT_DEF = 340;

    private final Configuration configuration;

    private static MainFrame mainFrame;

    private MachineControlsPanel machineControlsPanel;
    private PartsPanel partsPanel;
    private PackagesPanel packagesPanel;
    private FeedersPanel feedersPanel;
    private JobPanel jobPanel;
    private CameraPanel cameraPanel;
    private JPanel panelCameraAndInstructions;
    private JPanel panelMachine;
    private MachineSetupPanel machineSetupPanel;
    private JDialog frameCamera;
    private JDialog frameMachineControls;

    public static MainFrame get() {
        return mainFrame;
    }

    public MachineControlsPanel getMachineControls() {
        return machineControlsPanel;
    }

    public PartsPanel getPartsTab() {
        return partsPanel;
    }

    public PackagesPanel getPackagesTab() {
        return packagesPanel;
    }

    public FeedersPanel getFeedersTab() {
        return feedersPanel;
    }

    public JobPanel getJobTab() {
        return jobPanel;
    }

    public CameraPanel getCameraViews() {
        return cameraPanel;
    }

    public MachineSetupPanel getMachineSetupTab() {
        return machineSetupPanel;
    }

    private JPanel contentPane;
    private JTabbedPane tabs;
    private JSplitPane splitPaneMachineAndTabs;
    private TitledBorder panelInstructionsBorder;
    private JPanel panelInstructions;
    private JPanel panelInstructionActions;
    private JPanel panel_1;
    private JButton btnInstructionsNext;
    private JButton btnInstructionsCancel;
    private JTextPane lblInstructions;
    private JPanel panel_2;
    private JMenuBar menuBar;
    private JMenu mnImport;
    private JMenu mnScripts;
    private JMenu mnWindows;

    public JTabbedPane getTabs() {
        return tabs;
    }

    private Preferences prefs = Preferences.userNodeForPackage(MainFrame.class);

    private ActionListener instructionsCancelActionListener;
    private ActionListener instructionsProceedActionListener;

    public MainFrame(Configuration configuration) {
        mainFrame = this;
        this.configuration = configuration;
        LengthCellValue.setConfiguration(configuration);
        RotationCellValue.setConfiguration(configuration);
        HeadCellValue.setConfiguration(configuration);

        setDefaultCloseOperation(JFrame.DO_NOTHING_ON_CLOSE);

        // Get handlers for Mac application menu in place.
        boolean macOsXMenus = registerForMacOSXEvents();

        addWindowListener(new WindowAdapter() {
            @Override
            public void windowClosing(WindowEvent e) {
                quit();
            }
        });

        if (prefs.getInt(PREF_WINDOW_WIDTH, 50) < 50) {
            prefs.putInt(PREF_WINDOW_WIDTH, PREF_WINDOW_WIDTH_DEF);
        }

        if (prefs.getInt(PREF_WINDOW_HEIGHT, 50) < 50) {
            prefs.putInt(PREF_WINDOW_HEIGHT, PREF_WINDOW_HEIGHT_DEF);
        }

        setBounds(prefs.getInt(PREF_WINDOW_X, PREF_WINDOW_X_DEF),
                prefs.getInt(PREF_WINDOW_Y, PREF_WINDOW_Y_DEF),
                prefs.getInt(PREF_WINDOW_WIDTH, PREF_WINDOW_WIDTH_DEF),
                prefs.getInt(PREF_WINDOW_HEIGHT, PREF_WINDOW_HEIGHT_DEF));
        jobPanel = new JobPanel(configuration, this);
        partsPanel = new PartsPanel(configuration, this);
        packagesPanel = new PackagesPanel(configuration, this);
        feedersPanel = new FeedersPanel(configuration, this);
        machineSetupPanel = new MachineSetupPanel();

        menuBar = new JMenuBar();
        setJMenuBar(menuBar);

        // File
        //////////////////////////////////////////////////////////////////////
        JMenu mnFile = new JMenu(Translations.getString("Menu.File")); //$NON-NLS-1$
        mnFile.setMnemonic(KeyEvent.VK_F);
        menuBar.add(mnFile);

        mnFile.add(new JMenuItem(jobPanel.newJobAction));
        mnFile.add(new JMenuItem(jobPanel.openJobAction));

        mnFile.add(jobPanel.mnOpenRecent);

        mnFile.addSeparator();
        mnFile.add(new JMenuItem(jobPanel.saveJobAction));
        mnFile.add(new JMenuItem(jobPanel.saveJobAsAction));
        mnFile.addSeparator();
        mnFile.add(new JMenuItem(saveConfigAction));


        // File -> Import
        //////////////////////////////////////////////////////////////////////
        mnFile.addSeparator();
        mnImport = new JMenu(Translations.getString("Menu.File.ImportBoard")); //$NON-NLS-1$
        mnImport.setMnemonic(KeyEvent.VK_I);
        mnFile.add(mnImport);


        if (!macOsXMenus) {
            mnFile.addSeparator();
            mnFile.add(new JMenuItem(quitAction));
        }

        // Edit
        //////////////////////////////////////////////////////////////////////
        JMenu mnEdit = new JMenu(Translations.getString("Menu.Edit")); //$NON-NLS-1$
        mnEdit.setMnemonic(KeyEvent.VK_E);
        menuBar.add(mnEdit);

        JMenu mnEditAddBoard = new JMenu(jobPanel.addBoardAction);
        mnEditAddBoard.add(new JMenuItem(jobPanel.addNewBoardAction));
        mnEditAddBoard.add(new JMenuItem(jobPanel.addExistingBoardAction));
        mnEdit.add(mnEditAddBoard);
        mnEdit.add(new JMenuItem(jobPanel.removeBoardAction));
        mnEdit.addSeparator();
        mnEdit.add(new JMenuItem(jobPanel.captureToolBoardLocationAction));

        // View
        //////////////////////////////////////////////////////////////////////
        JMenu mnView = new JMenu(Translations.getString("Menu.View")); //$NON-NLS-1$
        mnView.setMnemonic(KeyEvent.VK_V);
        menuBar.add(mnView);

        // View -> System Units
        ButtonGroup buttonGroup = new ButtonGroup();
        JMenu mnUnits = new JMenu(Translations.getString("Menu.View.SystemUnits")); //$NON-NLS-1$
        mnUnits.setMnemonic(KeyEvent.VK_S);
        mnView.add(mnUnits);

        JMenuItem menuItem;
        menuItem = new JCheckBoxMenuItem(inchesUnitSelected);
        buttonGroup.add(menuItem);
        if (configuration.getSystemUnits() == LengthUnit.Inches) {
            menuItem.setSelected(true);
        }
        mnUnits.add(menuItem);
        menuItem = new JCheckBoxMenuItem(millimetersUnitSelected);
        buttonGroup.add(menuItem);
        if (configuration.getSystemUnits() == LengthUnit.Millimeters) {
            menuItem.setSelected(true);
        }
        mnUnits.add(menuItem);
        
        // View -> Language
        buttonGroup = new ButtonGroup();
        JMenu mnLanguage = new JMenu(Translations.getString("Menu.View.Language")); //$NON-NLS-1$
        mnView.add(mnLanguage);

        menuItem = new JCheckBoxMenuItem(new LanguageSelectionAction(Locale.US));
        buttonGroup.add(menuItem);
        mnLanguage.add(menuItem);
        
        menuItem = new JCheckBoxMenuItem(new LanguageSelectionAction(new Locale("ru")));
        buttonGroup.add(menuItem);
        mnLanguage.add(menuItem);

        menuItem = new JCheckBoxMenuItem(new LanguageSelectionAction(new Locale("es")));
        buttonGroup.add(menuItem);
        mnLanguage.add(menuItem);

<<<<<<< HEAD
        menuItem = new JCheckBoxMenuItem(new LanguageSelectionAction(new Locale("fr")));
        buttonGroup.add(menuItem);
        mnLanguage.add(menuItem);
		
=======
        menuItem = new JCheckBoxMenuItem(new LanguageSelectionAction(new Locale("it")));
        buttonGroup.add(menuItem);
        mnLanguage.add(menuItem);

>>>>>>> fe78779f
        for (int i = 0; i < mnLanguage.getItemCount(); i++) {
            JCheckBoxMenuItem item = (JCheckBoxMenuItem) mnLanguage.getItem(i);
            LanguageSelectionAction action = (LanguageSelectionAction) item.getAction();
            if (action.getLocale().equals(Configuration.get().getLocale())) {
                item.setSelected(true);
            }
        }
        

        // Job
        //////////////////////////////////////////////////////////////////////
        JMenu mnJob = new JMenu(Translations.getString("Menu.Job")); //$NON-NLS-1$
        mnJob.setMnemonic(KeyEvent.VK_J);
        menuBar.add(mnJob);

        mnJob.add(new JMenuItem(jobPanel.startPauseResumeJobAction));
        mnJob.add(new JMenuItem(jobPanel.stepJobAction));
        mnJob.add(new JMenuItem(jobPanel.stopJobAction));
        
        mnJob.addSeparator();
        
        mnJob.add(new JMenuItem(jobPanel.resetAllPlacedAction));

        // Machine
        //////////////////////////////////////////////////////////////////////
        JMenu mnCommands = new JMenu(Translations.getString("Menu.Machine")); //$NON-NLS-1$
        mnCommands.setMnemonic(KeyEvent.VK_M);
        menuBar.add(mnCommands);
        mnCommands.addSeparator();

        // Scripts
        /////////////////////////////////////////////////////////////////////
        mnScripts = new JMenu(Translations.getString("Menu.Scripts")); //$NON-NLS-1$
        mnScripts.setMnemonic(KeyEvent.VK_S);
        menuBar.add(mnScripts);

        // Windows
        /////////////////////////////////////////////////////////////////////
        mnWindows = new JMenu(Translations.getString("Menu.Window")); //$NON-NLS-1$
        mnWindows.setMnemonic(KeyEvent.VK_W);
        menuBar.add(mnWindows);

        JCheckBoxMenuItem windowStyleMultipleMenuItem =
                new JCheckBoxMenuItem(windowStyleMultipleSelected);
        mnWindows.add(windowStyleMultipleMenuItem);
        if (prefs.getBoolean(PREF_WINDOW_STYLE_MULTIPLE, PREF_WINDOW_STYLE_MULTIPLE_DEF)) {
            windowStyleMultipleMenuItem.setSelected(true);
        }

        // Help
        /////////////////////////////////////////////////////////////////////
        JMenu mnHelp = new JMenu(Translations.getString("Menu.Help")); //$NON-NLS-1$
        mnHelp.setMnemonic(KeyEvent.VK_H);
        menuBar.add(mnHelp);
        if (!macOsXMenus) {
            mnHelp.add(new JMenuItem(aboutAction));
        }
        mnHelp.add(quickStartLinkAction);
        mnHelp.add(setupAndCalibrationLinkAction);
        mnHelp.add(userManualLinkAction);
        mnHelp.addSeparator();
        mnHelp.add(changeLogAction);
        mnHelp.addSeparator();
        mnHelp.add(submitDiagnosticsAction);
        if (isInstallerAvailable()) {
            mnHelp.add(new JMenuItem(checkForUpdatesAction));
        }

        contentPane = new JPanel();
        contentPane.setBorder(new EmptyBorder(5, 5, 5, 5));
        setContentPane(contentPane);
        contentPane.setLayout(new BorderLayout(0, 0));

        splitPaneMachineAndTabs = new JSplitPane();
        splitPaneMachineAndTabs.setBorder(null);
        splitPaneMachineAndTabs.setContinuousLayout(true);
        contentPane.add(splitPaneMachineAndTabs, BorderLayout.CENTER);

        panelMachine = new JPanel();
        splitPaneMachineAndTabs.setLeftComponent(panelMachine);
        panelMachine.setLayout(new BorderLayout(0, 0));

        // Add global hotkeys for the arrow keys
        final Map<KeyStroke, Action> hotkeyActionMap = new HashMap<>();

        int mask = KeyEvent.CTRL_DOWN_MASK;

        Toolkit.getDefaultToolkit().getSystemEventQueue().push(new EventQueue() {
            @Override
            protected void dispatchEvent(AWTEvent event) {
                if (event instanceof KeyEvent) {
                    KeyStroke ks = KeyStroke.getKeyStrokeForEvent((KeyEvent) event);
                    Action action = hotkeyActionMap.get(ks);
                    if (action != null && action.isEnabled()) {
                        action.actionPerformed(null);
                        return;
                    }
                }
                super.dispatchEvent(event);
            }
        });
        cameraPanel = new CameraPanel();

        panelCameraAndInstructions = new JPanel();
        panelMachine.add(panelCameraAndInstructions, BorderLayout.CENTER);

        panelInstructions = new JPanel();
        panelInstructions.setVisible(false);
        panelCameraAndInstructions.setLayout(new BorderLayout(0, 0));
        panelInstructions.setBorder(panelInstructionsBorder = new TitledBorder(null, Translations.getString("General.Instructions"), //$NON-NLS-1$
                TitledBorder.LEADING, TitledBorder.TOP, null, null));
        panelCameraAndInstructions.add(panelInstructions, BorderLayout.SOUTH);
        panelInstructions.setLayout(new BorderLayout(0, 0));

        panelInstructionActions = new JPanel();
        panelInstructionActions.setAlignmentY(Component.BOTTOM_ALIGNMENT);
        panelInstructions.add(panelInstructionActions, BorderLayout.EAST);
        panelInstructionActions.setLayout(new BorderLayout(0, 0));

        panel_2 = new JPanel();
        FlowLayout flowLayout_2 = (FlowLayout) panel_2.getLayout();
        flowLayout_2.setVgap(0);
        flowLayout_2.setHgap(0);
        panelInstructionActions.add(panel_2, BorderLayout.SOUTH);

        btnInstructionsCancel = new JButton(Translations.getString("General.Cancel")); //$NON-NLS-1$
        btnInstructionsCancel.addActionListener(new ActionListener() {
            public void actionPerformed(ActionEvent arg0) {
                if (instructionsCancelActionListener != null) {
                    instructionsCancelActionListener.actionPerformed(arg0);
                }
            }
        });
        panel_2.add(btnInstructionsCancel);

        btnInstructionsNext = new JButton(Translations.getString("General.Next")); //$NON-NLS-1$
        btnInstructionsNext.addActionListener(new ActionListener() {
            public void actionPerformed(ActionEvent arg0) {
                if (instructionsProceedActionListener != null) {
                    instructionsProceedActionListener.actionPerformed(arg0);
                }
            }
        });
        panel_2.add(btnInstructionsNext);

        panel_1 = new JPanel();
        panelInstructions.add(panel_1, BorderLayout.CENTER);
        panel_1.setLayout(new BorderLayout(0, 0));

        lblInstructions = new JTextPane();
        lblInstructions.setFont(new Font("Lucida Grande", Font.PLAIN, 14)); //$NON-NLS-1$
        lblInstructions.setBackground(UIManager.getColor("Panel.background")); //$NON-NLS-1$
        lblInstructions.setContentType("text/html"); //$NON-NLS-1$
        lblInstructions.setEditable(false);
        panel_1.add(lblInstructions);

        machineControlsPanel = new MachineControlsPanel(configuration, jobPanel);
        panelMachine.add(machineControlsPanel, BorderLayout.SOUTH);

        mnCommands.add(new JMenuItem(machineControlsPanel.homeAction));
        mnCommands.add(new JMenuItem(machineControlsPanel.startStopMachineAction));

        hotkeyActionMap.put(KeyStroke.getKeyStroke(KeyEvent.VK_UP, mask),
                machineControlsPanel.getJogControlsPanel().yPlusAction);
        hotkeyActionMap.put(KeyStroke.getKeyStroke(KeyEvent.VK_DOWN, mask),
                machineControlsPanel.getJogControlsPanel().yMinusAction);
        hotkeyActionMap.put(KeyStroke.getKeyStroke(KeyEvent.VK_LEFT, mask),
                machineControlsPanel.getJogControlsPanel().xMinusAction);
        hotkeyActionMap.put(KeyStroke.getKeyStroke(KeyEvent.VK_RIGHT, mask),
                machineControlsPanel.getJogControlsPanel().xPlusAction);
        hotkeyActionMap.put(KeyStroke.getKeyStroke(KeyEvent.VK_QUOTE, mask),
                machineControlsPanel.getJogControlsPanel().zPlusAction);
        hotkeyActionMap.put(KeyStroke.getKeyStroke(KeyEvent.VK_SLASH, mask),
                machineControlsPanel.getJogControlsPanel().zMinusAction);
        hotkeyActionMap.put(KeyStroke.getKeyStroke(KeyEvent.VK_COMMA, mask),
                machineControlsPanel.getJogControlsPanel().cPlusAction);
        hotkeyActionMap.put(KeyStroke.getKeyStroke(KeyEvent.VK_PERIOD, mask),
                machineControlsPanel.getJogControlsPanel().cMinusAction);
        hotkeyActionMap.put(KeyStroke.getKeyStroke(KeyEvent.VK_MINUS, mask),
                machineControlsPanel.getJogControlsPanel().lowerIncrementAction);
        hotkeyActionMap.put(KeyStroke.getKeyStroke(KeyEvent.VK_EQUALS, mask),
                machineControlsPanel.getJogControlsPanel().raiseIncrementAction);
        hotkeyActionMap.put(KeyStroke.getKeyStroke(KeyEvent.VK_H, mask),
                machineControlsPanel.homeAction);
        hotkeyActionMap.put(KeyStroke.getKeyStroke(KeyEvent.VK_R, KeyEvent.CTRL_DOWN_MASK | KeyEvent.SHIFT_DOWN_MASK),
                jobPanel.startPauseResumeJobAction); // Ctrl-Shift-R for Start
        hotkeyActionMap.put(KeyStroke.getKeyStroke(KeyEvent.VK_S, KeyEvent.CTRL_DOWN_MASK | KeyEvent.SHIFT_DOWN_MASK),
                jobPanel.stepJobAction); // Ctrl-Shift-S for Step
        hotkeyActionMap.put(KeyStroke.getKeyStroke(KeyEvent.VK_A, KeyEvent.CTRL_DOWN_MASK | KeyEvent.SHIFT_DOWN_MASK),
                jobPanel.stopJobAction); // Ctrl-Shift-A for Stop
        hotkeyActionMap.put(KeyStroke.getKeyStroke(KeyEvent.VK_P, KeyEvent.CTRL_DOWN_MASK | KeyEvent.SHIFT_DOWN_MASK),
                machineControlsPanel.getJogControlsPanel().xyParkAction); // Ctrl-Shift-P for xyPark
        hotkeyActionMap.put(KeyStroke.getKeyStroke(KeyEvent.VK_L, KeyEvent.CTRL_DOWN_MASK | KeyEvent.SHIFT_DOWN_MASK),
                machineControlsPanel.getJogControlsPanel().zParkAction); // Ctrl-Shift-P for zPark
        hotkeyActionMap.put(KeyStroke.getKeyStroke(KeyEvent.VK_Z, KeyEvent.CTRL_DOWN_MASK | KeyEvent.SHIFT_DOWN_MASK),
                machineControlsPanel.getJogControlsPanel().safezAction); // Ctrl-Shift-Z for safezAction
        hotkeyActionMap.put(KeyStroke.getKeyStroke(KeyEvent.VK_D, KeyEvent.CTRL_DOWN_MASK | KeyEvent.SHIFT_DOWN_MASK),
                machineControlsPanel.getJogControlsPanel().discardAction); // Ctrl-Shift-D for discard
        hotkeyActionMap.put(KeyStroke.getKeyStroke(KeyEvent.VK_F1, KeyEvent.CTRL_DOWN_MASK | KeyEvent.SHIFT_DOWN_MASK),
                machineControlsPanel.getJogControlsPanel().setIncrement1Action);
        hotkeyActionMap.put(KeyStroke.getKeyStroke(KeyEvent.VK_F2, KeyEvent.CTRL_DOWN_MASK | KeyEvent.SHIFT_DOWN_MASK),
                machineControlsPanel.getJogControlsPanel().setIncrement2Action);
        hotkeyActionMap.put(KeyStroke.getKeyStroke(KeyEvent.VK_F3, KeyEvent.CTRL_DOWN_MASK | KeyEvent.SHIFT_DOWN_MASK),
                machineControlsPanel.getJogControlsPanel().setIncrement3Action);
        hotkeyActionMap.put(KeyStroke.getKeyStroke(KeyEvent.VK_F4, KeyEvent.CTRL_DOWN_MASK | KeyEvent.SHIFT_DOWN_MASK),
                machineControlsPanel.getJogControlsPanel().setIncrement4Action);
        hotkeyActionMap.put(KeyStroke.getKeyStroke(KeyEvent.VK_F5, KeyEvent.CTRL_DOWN_MASK | KeyEvent.SHIFT_DOWN_MASK),
                machineControlsPanel.getJogControlsPanel().setIncrement5Action);
				
        tabs = new JTabbedPane(JTabbedPane.TOP);
        splitPaneMachineAndTabs.setRightComponent(tabs);

        splitPaneMachineAndTabs
                .setDividerLocation(prefs.getInt(PREF_DIVIDER_POSITION, PREF_DIVIDER_POSITION_DEF));
        splitPaneMachineAndTabs.addPropertyChangeListener("dividerLocation", //$NON-NLS-1$
                new PropertyChangeListener() {
                    @Override
                    public void propertyChange(PropertyChangeEvent evt) {
                        prefs.putInt(PREF_DIVIDER_POSITION,
                                splitPaneMachineAndTabs.getDividerLocation());
                    }
                });

        tabs.addTab("Job", null, jobPanel, null); //$NON-NLS-1$
        tabs.addTab("Parts", null, partsPanel, null); //$NON-NLS-1$
        tabs.addTab("Packages", null, packagesPanel, null); //$NON-NLS-1$
        tabs.addTab("Feeders", null, feedersPanel, null); //$NON-NLS-1$
        tabs.addTab("Machine Setup", null, machineSetupPanel, null); //$NON-NLS-1$

        LogPanel logPanel = new LogPanel();
        tabs.addTab("Log", null, logPanel, null); //$NON-NLS-1$

        panelStatusAndDros = new JPanel();
        panelStatusAndDros.setBorder(null);
        contentPane.add(panelStatusAndDros, BorderLayout.SOUTH);
        panelStatusAndDros.setLayout(new FormLayout(
                new ColumnSpec[] {ColumnSpec.decode("default:grow"), ColumnSpec.decode("8px"), //$NON-NLS-1$ //$NON-NLS-2$
                        FormSpecs.RELATED_GAP_COLSPEC, FormSpecs.DEFAULT_COLSPEC, 
                        FormSpecs.RELATED_GAP_COLSPEC, FormSpecs.DEFAULT_COLSPEC,
                        FormSpecs.RELATED_GAP_COLSPEC, FormSpecs.DEFAULT_COLSPEC,},
                new RowSpec[] {RowSpec.decode("20px"),})); //$NON-NLS-1$

        
        // Status Information
        lblStatus = new JLabel(" "); //$NON-NLS-1$
        lblStatus.setBorder(new BevelBorder(BevelBorder.LOWERED, null, null, null, null));
        panelStatusAndDros.add(lblStatus, "1, 1"); //$NON-NLS-1$
        
        
        // Placement Information
        lblPlacements = new JLabel(" Placements: 0 / 0 Total | 0 / 0 Selected Board "); //$NON-NLS-1$
        lblPlacements.setBorder(new BevelBorder(BevelBorder.LOWERED, null, null, null, null));
        panelStatusAndDros.add(lblPlacements, "4, 1"); //$NON-NLS-1$
        
        
        // Placements Progress Bar
        prgbrPlacements = new JProgressBar();
        prgbrPlacements.setMinimum(0);
        prgbrPlacements.setMaximum(100);
        prgbrPlacements.setStringPainted(true);
        prgbrPlacements.setPreferredSize(new Dimension(200, 16));
        prgbrPlacements.setValue(0);
        panelStatusAndDros.add(prgbrPlacements, "6, 1"); //$NON-NLS-1$

        
        // DRO 
        droLbl = new JLabel("X 0000.0000, Y 0000.0000, Z 0000.0000, R 0000.0000"); //$NON-NLS-1$
        droLbl.setOpaque(true);
        droLbl.setFont(new Font("Monospaced", Font.PLAIN, 13)); //$NON-NLS-1$
        droLbl.setBorder(new BevelBorder(BevelBorder.LOWERED, null, null, null, null));
        panelStatusAndDros.add(droLbl, "8, 1"); //$NON-NLS-1$

        cameraPanel.setBorder(new TitledBorder(null, "Cameras", TitledBorder.LEADING, //$NON-NLS-1$
                TitledBorder.TOP, null, null));
        panelCameraAndInstructions.add(cameraPanel, BorderLayout.CENTER);

        registerBoardImporters();

        addComponentListener(componentListener);

        try {
            configuration.load();
            configuration.getScripting().setMenu(mnScripts);
        }
        catch (Exception e) {
            e.printStackTrace();
            MessageBoxes.errorBox(this, "Configuration Load Error", //$NON-NLS-1$
                    "There was a problem loading the configuration. The reason was:<br/><br/>" //$NON-NLS-1$
                            + e.getMessage() + "<br/><br/>" //$NON-NLS-1$
                            + "Please check your configuration files and try again. They are located at: " //$NON-NLS-1$
                            + configuration.getConfigurationDirectory().getAbsolutePath()
                            + "<br/><br/>" //$NON-NLS-1$
                            + "If you would like to start with a fresh configuration, just delete the entire directory at the location above.<br/><br/>" //$NON-NLS-1$
                            + "OpenPnP will now exit."); //$NON-NLS-1$
            System.exit(1);
        }
        splitWindows();
    }

    // 20161222 - ldpgh/lutz_dd
    /**
     * Add multiple windows (aka JFrame) to OpenPnp for the camera (frameCamera) and the machine
     * controls (frameMachineControls).
     *
     * ATTENTION ... the current implementation in MainFrame.java requires a refactoring on the
     * long-term to separate JFrame from JPanels
     */
    public void splitWindows() {
        if (prefs.getBoolean(PREF_WINDOW_STYLE_MULTIPLE, PREF_WINDOW_STYLE_MULTIPLE_DEF)) {
            // pin panelCameraAndInstructions to a separate JFrame
            frameCamera = new JDialog(this, "OpenPnp - Camera", false); //$NON-NLS-1$
            // as of today no smart way found to get an adjusted size
            // ... so main window size is used for the camera window
            frameCamera.add(panelCameraAndInstructions);
            frameCamera.setVisible(true);
            frameCamera.addComponentListener(cameraWindowListener);

            if (prefs.getInt(PREF_CAMERA_WINDOW_WIDTH, 50) < 50) {
                prefs.putInt(PREF_CAMERA_WINDOW_WIDTH, PREF_CAMERA_WINDOW_WIDTH_DEF);
            }

            if (prefs.getInt(PREF_CAMERA_WINDOW_HEIGHT, 50) < 50) {
                prefs.putInt(PREF_CAMERA_WINDOW_HEIGHT, PREF_CAMERA_WINDOW_HEIGHT_DEF);
            }

            frameCamera.setBounds(prefs.getInt(PREF_CAMERA_WINDOW_X, PREF_CAMERA_WINDOW_X_DEF),
                    prefs.getInt(PREF_CAMERA_WINDOW_Y, PREF_CAMERA_WINDOW_Y_DEF),
                    prefs.getInt(PREF_CAMERA_WINDOW_WIDTH, PREF_CAMERA_WINDOW_WIDTH_DEF),
                    prefs.getInt(PREF_CAMERA_WINDOW_HEIGHT, PREF_CAMERA_WINDOW_HEIGHT_DEF));

            // pin machineControlsPanel to a separate JFrame
            frameMachineControls = new JDialog(this, "OpenPnp - Machine Controls", false); //$NON-NLS-1$
            // as of today no smart way found to get an adjusted size
            // ... so hardcoded values used (usually not a good idea)
            frameMachineControls.add(machineControlsPanel);
            frameMachineControls.setVisible(true);
            frameMachineControls.pack();
            frameMachineControls.addComponentListener(machineControlsWindowListener);

            if (prefs.getInt(PREF_MACHINECONTROLS_WINDOW_WIDTH, 50) < 50) {
                prefs.putInt(PREF_MACHINECONTROLS_WINDOW_WIDTH, PREF_MACHINECONTROLS_WINDOW_WIDTH_DEF);
            }

            if (prefs.getInt(PREF_MACHINECONTROLS_WINDOW_HEIGHT, 50) < 50) {
                prefs.putInt(PREF_MACHINECONTROLS_WINDOW_HEIGHT, PREF_MACHINECONTROLS_WINDOW_HEIGHT_DEF);
            }

            frameMachineControls.setBounds(prefs.getInt(PREF_MACHINECONTROLS_WINDOW_X, PREF_MACHINECONTROLS_WINDOW_X_DEF),
                    prefs.getInt(PREF_MACHINECONTROLS_WINDOW_Y, PREF_MACHINECONTROLS_WINDOW_Y_DEF),
                    prefs.getInt(PREF_MACHINECONTROLS_WINDOW_WIDTH, PREF_MACHINECONTROLS_WINDOW_WIDTH_DEF),
                    prefs.getInt(PREF_MACHINECONTROLS_WINDOW_HEIGHT, PREF_MACHINECONTROLS_WINDOW_HEIGHT_DEF));
            // move the splitPaneDivider to position 0 to fill the gap of the
            // relocated panels 'panelCameraAndInstructions' & 'machineControlsPanel'
            splitPaneMachineAndTabs.setDividerLocation(0);
        }
        else {
            panelMachine.add(panelCameraAndInstructions, BorderLayout.CENTER);
            // A value of 0 indicates 'multiple window style' was used before.
            if (0 == prefs.getInt(PREF_DIVIDER_POSITION, PREF_DIVIDER_POSITION_DEF)) {
                // Reset the Divider position back to the default value.
                splitPaneMachineAndTabs.setDividerLocation(PREF_DIVIDER_POSITION_DEF);
            }
        }
    }
    
    public boolean isInstallerAvailable() {
        try {
            Class.forName("com.install4j.api.launcher.ApplicationLauncher"); //$NON-NLS-1$
            return true;
        }
        catch (Throwable e) {
            return false;
        }
    }

    public JLabel getDroLabel() {
        return droLbl;
    }

    private void registerBoardImporters() {
    	registerBoardImporter(LabcenterProteusImporter.class);
        registerBoardImporter(EagleBoardImporter.class);
        registerBoardImporter(EagleMountsmdUlpImporter.class);
        registerBoardImporter(KicadPosImporter.class);
        registerBoardImporter(DipTraceImporter.class);
        registerBoardImporter(NamedCSVImporter.class);
        registerBoardImporter(SolderPasteGerberImporter.class);
    }

    /**
     * Register a BoardImporter with the system, causing it to gain a menu location in the
     * File->Import menu.
     * 
     * @param boardImporterClass
     */
    public void registerBoardImporter(final Class<? extends BoardImporter> boardImporterClass) {
        final BoardImporter boardImporter;
        try {
            boardImporter = boardImporterClass.newInstance();
        }
        catch (Exception e) {
            throw new Error(e);
        }
        JMenuItem menuItem = new JMenuItem(new AbstractAction() {
            {
                putValue(NAME, boardImporter.getImporterName());
                putValue(SHORT_DESCRIPTION, boardImporter.getImporterDescription());
                putValue(MNEMONIC_KEY, KeyEvent.VK_I);
            }

            @Override
            public void actionPerformed(ActionEvent e) {
                jobPanel.importBoard(boardImporterClass);
            }
        });
        mnImport.add(menuItem);
    }

    public void showInstructions(String title, String instructions, boolean showCancelButton,
            boolean showProceedButton, String proceedButtonText,
            ActionListener cancelActionListener, ActionListener proceedActionListener) {
        panelInstructionsBorder.setTitle(title);
        lblInstructions.setText(instructions);
        btnInstructionsCancel.setVisible(showCancelButton);
        btnInstructionsNext.setVisible(showProceedButton);
        btnInstructionsNext.setText(proceedButtonText);
        instructionsCancelActionListener = cancelActionListener;
        instructionsProceedActionListener = proceedActionListener;
        panelInstructions.setVisible(true);
        doLayout();
        panelInstructions.repaint();
    }

    public void hideInstructions() {
        panelInstructions.setVisible(false);
        doLayout();
    }

    public boolean registerForMacOSXEvents() {
        if ((System.getProperty("os.name").toLowerCase().startsWith("mac os x"))) { //$NON-NLS-1$ //$NON-NLS-2$
            try {
                // Generate and register the OSXAdapter, passing it a hash of
                // all the methods we wish to
                // use as delegates for various
                // com.apple.eawt.ApplicationListener methods
                OSXAdapter.setQuitHandler(this,
                        getClass().getDeclaredMethod("quit", (Class[]) null)); //$NON-NLS-1$
                OSXAdapter.setAboutHandler(this,
                        getClass().getDeclaredMethod("about", (Class[]) null)); //$NON-NLS-1$
                // OSXAdapter.setPreferencesHandler(this, getClass()
                // .getDeclaredMethod("preferences", (Class[]) null));
                // OSXAdapter.setFileHandler(
                // this,
                // getClass().getDeclaredMethod("loadImageFile",
                // new Class[] { String.class }));
            }
            catch (Exception e) {
                System.err.println("Error while loading the OSXAdapter:"); //$NON-NLS-1$
                e.printStackTrace();
            }
            return true;
        }
        return false;
    }

    public void about() {
        AboutDialog dialog = new AboutDialog(this);
        dialog.setSize(750, 550);
        dialog.setLocationRelativeTo(null);
        dialog.setModal(true);
        dialog.setVisible(true);
    }

    public boolean saveConfig() {
        // Save the configuration
        try {
            Preferences.userRoot().flush();
        }
        catch (Exception e) {
            MessageBoxes.errorBox(MainFrame.this, "Save Preferences", e); //$NON-NLS-1$
        }
        
        try {
            configuration.save();
        }
        catch (Exception e) {
			String message = "There was a problem saving the configuration. The reason was:\n\n" + e.getMessage() //$NON-NLS-1$
					+ "\n\n"; //$NON-NLS-1$
			message = message.replaceAll("\n", "<br/>"); //$NON-NLS-1$ //$NON-NLS-2$
			message = message.replaceAll("\r", ""); //$NON-NLS-1$ //$NON-NLS-2$
			message = "<html><body width=\"400\">" + message + "</body></html>"; //$NON-NLS-1$ //$NON-NLS-2$
			JOptionPane.showMessageDialog(this, message, "Configuration Save Error", JOptionPane.ERROR_MESSAGE); //$NON-NLS-1$
			return false;
        }

        Logger.debug("Config saved successfully!"); //$NON-NLS-1$
        return true;
    }

    public boolean quit() {
        Logger.info("Shutting down..."); //$NON-NLS-1$
        try {
            Preferences.userRoot().flush();
        }
        catch (Exception e) {

        }

        // Save the configuration
        try {
            configuration.save();
        }
        catch (Exception e) {
            String message = "There was a problem saving the configuration. The reason was:\n\n" //$NON-NLS-1$
                    + e.getMessage() + "\n\nDo you want to quit without saving?"; //$NON-NLS-1$
            message = message.replaceAll("\n", "<br/>"); //$NON-NLS-1$ //$NON-NLS-2$
            message = message.replaceAll("\r", ""); //$NON-NLS-1$ //$NON-NLS-2$
            message = "<html><body width=\"400\">" + message + "</body></html>"; //$NON-NLS-1$ //$NON-NLS-2$
            int result = JOptionPane.showConfirmDialog(this, message, "Configuration Save Error", //$NON-NLS-1$
                    JOptionPane.YES_NO_OPTION);
            if (result != JOptionPane.YES_OPTION) {
                return false;
            }
        }
        if (!jobPanel.checkForModifications()) {
            return false;
        }
        // Attempt to stop the machine on quit
        try {
            configuration.getMachine().setEnabled(false);
        }
        catch (Exception e) {
            e.printStackTrace();
        }
        // Attempt to stop the machine on quit
        try {
            configuration.getMachine().close();
        }
        catch (Exception e) {
            e.printStackTrace();
        }
        Logger.info("Shutdown complete, exiting."); //$NON-NLS-1$
        System.exit(0);
        return true;
    }

    public void setStatus(String status) {
        SwingUtilities.invokeLater(() -> {
            lblStatus.setText(status);
        });
    }
    
    public void setPlacementCompletionStatus(int totalPlacementsCompleted, int totalPlacements, int boardPlacementsCompleted, int boardPlacements) {
        SwingUtilities.invokeLater(() -> {
            lblPlacements.setText(String.format(" Placements: %d / %d Total | %d / %d Selected Board ", totalPlacementsCompleted, totalPlacements, boardPlacementsCompleted, boardPlacements));
        	prgbrPlacements.setValue((int)(((float)totalPlacementsCompleted / (float)totalPlacements) * 100.0f));
        });
    }

    public void showTab(String title) {
        int index = tabs.indexOfTab(title);
        tabs.setSelectedIndex(index);
    }

    private ComponentListener componentListener = new ComponentAdapter() {
        @Override
        public void componentMoved(ComponentEvent e) {
            prefs.putInt(PREF_WINDOW_X, getLocation().x);
            prefs.putInt(PREF_WINDOW_Y, getLocation().y);
        }

        @Override
        public void componentResized(ComponentEvent e) {
            prefs.putInt(PREF_WINDOW_WIDTH, getSize().width);
            prefs.putInt(PREF_WINDOW_HEIGHT, getSize().height);
        }
    };

    private ComponentListener cameraWindowListener = new ComponentAdapter() {
        @Override
        public void componentMoved(ComponentEvent e) {
            prefs.putInt(PREF_CAMERA_WINDOW_X, frameCamera.getLocation().x);
            prefs.putInt(PREF_CAMERA_WINDOW_Y, frameCamera.getLocation().y);
        }

        @Override
        public void componentResized(ComponentEvent e) {
            prefs.putInt(PREF_CAMERA_WINDOW_WIDTH, frameCamera.getSize().width);
            prefs.putInt(PREF_CAMERA_WINDOW_HEIGHT, frameCamera.getSize().height);
        }
    };

    private ComponentListener machineControlsWindowListener = new ComponentAdapter() {
        @Override
        public void componentMoved(ComponentEvent e) {
            prefs.putInt(PREF_MACHINECONTROLS_WINDOW_X, frameMachineControls.getLocation().x);
            prefs.putInt(PREF_MACHINECONTROLS_WINDOW_Y, frameMachineControls.getLocation().y);
        }

        @Override
        public void componentResized(ComponentEvent e) {
            prefs.putInt(PREF_MACHINECONTROLS_WINDOW_WIDTH, frameMachineControls.getSize().width);
            prefs.putInt(PREF_MACHINECONTROLS_WINDOW_HEIGHT, frameMachineControls.getSize().height);
        }
    };
    
    private Action inchesUnitSelected = new AbstractAction(LengthUnit.Inches.name()) {
        {
            putValue(MNEMONIC_KEY, KeyEvent.VK_I);
        }
        
        @Override
        public void actionPerformed(ActionEvent arg0) {
            configuration.setSystemUnits(LengthUnit.Inches);
          MessageBoxes.infoBox("Notice", //$NON-NLS-1$
                  "Please restart OpenPnP for the changes to take effect."); //$NON-NLS-1$
      }
    };

    private Action millimetersUnitSelected = new AbstractAction(LengthUnit.Millimeters.name()) {
        {
            putValue(MNEMONIC_KEY, KeyEvent.VK_M);
        }

        @Override
        public void actionPerformed(ActionEvent arg0) {
            configuration.setSystemUnits(LengthUnit.Millimeters);
            MessageBoxes.infoBox("Notice", //$NON-NLS-1$
                    "Please restart OpenPnP for the changes to take effect."); //$NON-NLS-1$
        }
    };

    private Action windowStyleMultipleSelected = new AbstractAction("Multiple Window Style") { //$NON-NLS-1$
        {
            putValue(MNEMONIC_KEY, KeyEvent.VK_M);
        }

        @Override
        public void actionPerformed(ActionEvent arg0) {
            if (mnWindows.getItem(0).isSelected()) {
                prefs.putBoolean(PREF_WINDOW_STYLE_MULTIPLE, true);
            }
            else {
                prefs.putBoolean(PREF_WINDOW_STYLE_MULTIPLE, false);
            }
            MessageBoxes.infoBox("Windows Style Changed", //$NON-NLS-1$
                    "Window style has been changed. Please restart OpenPnP to see the changes."); //$NON-NLS-1$
        }
    };

    private Action saveConfigAction = new AbstractAction(Translations.getString("Menu.File.SaveConfiguration")) { //$NON-NLS-1$
        @Override
        public void actionPerformed(ActionEvent arg0) {
			saveConfig();
        }
    };

    private Action quitAction = new AbstractAction(Translations.getString("Menu.File.Exit")) { //$NON-NLS-1$
        {
            putValue(MNEMONIC_KEY, KeyEvent.VK_X);
        }

        @Override
        public void actionPerformed(ActionEvent arg0) {
            quit();
        }
    };

    private Action aboutAction = new AbstractAction(Translations.getString("Menu.Help.About")) { //$NON-NLS-1$
        {
            putValue(MNEMONIC_KEY, KeyEvent.VK_A);
        }

        @Override
        public void actionPerformed(ActionEvent arg0) {
            about();
        }
    };
    
    private Action checkForUpdatesAction = new AbstractAction(Translations.getString("Menu.Help.CheckForUpdates")) { //$NON-NLS-1$
        {
            putValue(MNEMONIC_KEY, KeyEvent.VK_U);
        }

        @Override
        public void actionPerformed(ActionEvent arg0) {
            try {
                Class applicationLauncher = Class.forName("com.install4j.api.launcher.ApplicationLauncher"); //$NON-NLS-1$
                Class callback = Class.forName("com.install4j.api.launcher.ApplicationLauncher$Callback"); //$NON-NLS-1$
                Method launchApplication = applicationLauncher.getMethod("launchApplication", String.class, String[].class, boolean.class, callback); //$NON-NLS-1$
                launchApplication.invoke(null, "125", null, false, null); //$NON-NLS-1$
            }
            catch (Exception e) {
                MessageBoxes.errorBox(MainFrame.this, "Unable to launch update application.", e); //$NON-NLS-1$
            }
        }
    };
    
    private Action quickStartLinkAction = new AbstractAction(Translations.getString("Menu.Help.QuickStart")) { //$NON-NLS-1$
        @Override
        public void actionPerformed(ActionEvent arg0) {
            String uri = "https://github.com/openpnp/openpnp/wiki/Quick-Start"; //$NON-NLS-1$
            try {
                if (Desktop.isDesktopSupported()) {
                    Desktop.getDesktop().browse(new URI(uri));
                }
                else {
                    throw new Exception("Not supported."); //$NON-NLS-1$
                }
            }
            catch (Exception e) {
                MessageBoxes.errorBox(MainFrame.this, "Unable to launch default browser.", "Unable to launch default browser. Please visit " + uri); //$NON-NLS-1$ //$NON-NLS-2$
            }
        }
    };
    
    private Action setupAndCalibrationLinkAction = new AbstractAction(Translations.getString("Menu.Help.SetupAndCalibration")) { //$NON-NLS-1$
        @Override
        public void actionPerformed(ActionEvent arg0) {
            String uri = "https://github.com/openpnp/openpnp/wiki/Setup-and-Calibration"; //$NON-NLS-1$
            try {
                if (Desktop.isDesktopSupported()) {
                    Desktop.getDesktop().browse(new URI(uri));
                }
                else {
                    throw new Exception("Not supported."); //$NON-NLS-1$
                }
            }
            catch (Exception e) {
                MessageBoxes.errorBox(MainFrame.this, "Unable to launch default browser.", "Unable to launch default browser. Please visit " + uri); //$NON-NLS-1$ //$NON-NLS-2$
            }
        }
    };
    
    private Action userManualLinkAction = new AbstractAction(Translations.getString("Menu.Help.UserManual")) { //$NON-NLS-1$
        @Override
        public void actionPerformed(ActionEvent arg0) {
            String uri = "https://github.com/openpnp/openpnp/wiki/User-Manual"; //$NON-NLS-1$
            try {
                if (Desktop.isDesktopSupported()) {
                    Desktop.getDesktop().browse(new URI(uri));
                }
                else {
                    throw new Exception("Not supported."); //$NON-NLS-1$
                }
            }
            catch (Exception e) {
                MessageBoxes.errorBox(MainFrame.this, "Unable to launch default browser.", "Unable to launch default browser. Please visit " + uri); //$NON-NLS-1$ //$NON-NLS-2$
            }
        }
    };
    
    private Action changeLogAction = new AbstractAction(Translations.getString("Menu.Help.ChangeLog")) { //$NON-NLS-1$
        @Override
        public void actionPerformed(ActionEvent arg0) {
            String uri = "https://github.com/openpnp/openpnp/blob/develop/CHANGES.md"; //$NON-NLS-1$
            try {
                if (Desktop.isDesktopSupported()) {
                    Desktop.getDesktop().browse(new URI(uri));
                }
                else {
                    throw new Exception("Not supported."); //$NON-NLS-1$
                }
            }
            catch (Exception e) {
                MessageBoxes.errorBox(MainFrame.this, "Unable to launch default browser.", "Unable to launch default browser. Please visit " + uri); //$NON-NLS-1$ //$NON-NLS-2$
            }
        }
    };
    
    private Action submitDiagnosticsAction = new AbstractAction(Translations.getString("Menu.Help.SubmitDiagnostics")) { //$NON-NLS-1$
        @Override
        public void actionPerformed(ActionEvent arg0) {
            SubmitDiagnosticsDialog dialog = new SubmitDiagnosticsDialog();
            dialog.setModal(true);
            dialog.setSize(620, 720);
            dialog.setLocationRelativeTo(MainFrame.get());
            dialog.setVisible(true);
        }
    };
    
    public class LanguageSelectionAction extends AbstractAction {
        private final Locale locale;
        
        public LanguageSelectionAction(Locale locale) {
            this.locale = locale;
            this.putValue(NAME, locale.getDisplayName());
        }
        
        public Locale getLocale() {
            return locale;
        }
        
        public void actionPerformed(ActionEvent arg0) {
          configuration.setLocale(locale);
          MessageBoxes.infoBox("Notice", //$NON-NLS-1$
                  "Please restart OpenPnP for the changes to take effect."); //$NON-NLS-1$
      }
    }
    
    private JPanel panelStatusAndDros;
    private JLabel droLbl;
    private JLabel lblStatus;
    private JLabel lblPlacements;
    private JProgressBar prgbrPlacements;
}<|MERGE_RESOLUTION|>--- conflicted
+++ resolved
@@ -330,17 +330,14 @@
         buttonGroup.add(menuItem);
         mnLanguage.add(menuItem);
 
-<<<<<<< HEAD
         menuItem = new JCheckBoxMenuItem(new LanguageSelectionAction(new Locale("fr")));
         buttonGroup.add(menuItem);
         mnLanguage.add(menuItem);
 		
-=======
         menuItem = new JCheckBoxMenuItem(new LanguageSelectionAction(new Locale("it")));
         buttonGroup.add(menuItem);
         mnLanguage.add(menuItem);
 
->>>>>>> fe78779f
         for (int i = 0; i < mnLanguage.getItemCount(); i++) {
             JCheckBoxMenuItem item = (JCheckBoxMenuItem) mnLanguage.getItem(i);
             LanguageSelectionAction action = (LanguageSelectionAction) item.getAction();
