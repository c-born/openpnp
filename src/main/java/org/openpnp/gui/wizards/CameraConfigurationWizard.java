/*
 * Copyright (C) 2011 Jason von Nieda <jason@vonnieda.org>
 * 
 * This file is part of OpenPnP.
 * 
 * OpenPnP is free software: you can redistribute it and/or modify it under the terms of the GNU
 * General Public License as published by the Free Software Foundation, either version 3 of the
 * License, or (at your option) any later version.
 * 
 * OpenPnP is distributed in the hope that it will be useful, but WITHOUT ANY WARRANTY; without even
 * the implied warranty of MERCHANTABILITY or FITNESS FOR A PARTICULAR PURPOSE. See the GNU General
 * Public License for more details.
 * 
 * You should have received a copy of the GNU General Public License along with OpenPnP. If not, see
 * <http://www.gnu.org/licenses/>.
 * 
 * For more information about OpenPnP visit http://openpnp.org
 */

package org.openpnp.gui.wizards;

import java.awt.Color;
import java.awt.Rectangle;
import java.awt.event.ActionEvent;
import java.awt.event.ItemEvent;
import java.awt.event.ItemListener;
import java.util.Locale;

import javax.swing.AbstractAction;
import javax.swing.Action;
import javax.swing.ButtonGroup;
import javax.swing.JButton;
import javax.swing.JCheckBox;
import javax.swing.JComboBox;
import javax.swing.JLabel;
import javax.swing.JOptionPane;
import javax.swing.JPanel;
import javax.swing.JTextField;
import javax.swing.border.EtchedBorder;
import javax.swing.border.TitledBorder;

import org.jdesktop.beansbinding.AutoBinding.UpdateStrategy;
import org.openpnp.gui.MainFrame;
import org.openpnp.gui.components.CameraView;
import org.openpnp.gui.components.ComponentDecorators;
import org.openpnp.gui.components.LocationButtonsPanel;
import org.openpnp.gui.support.AbstractConfigurationWizard;
import org.openpnp.gui.support.ActuatorsComboBoxModel;
import org.openpnp.gui.support.DoubleConverter;
import org.openpnp.gui.support.LengthConverter;
import org.openpnp.gui.support.MutableLocationProxy;
<<<<<<< HEAD
import org.openpnp.gui.support.NamedConverter;
import org.openpnp.machine.reference.AbstractBroadcastingCamera;
import org.openpnp.model.Configuration;
import org.openpnp.spi.Actuator;
import org.openpnp.spi.Camera;
import org.openpnp.spi.base.AbstractCamera;
import org.openpnp.spi.base.AbstractMachine;
import org.openpnp.util.UiUtils;
=======
import org.openpnp.model.Configuration;
import org.openpnp.model.LengthUnit;
import org.openpnp.model.Location;
import org.openpnp.spi.Camera;
import org.openpnp.spi.Nozzle;
import org.openpnp.spi.base.AbstractCamera;
import org.openpnp.util.MovableUtils;
import org.openpnp.util.UiUtils;
import org.pmw.tinylog.Logger;
>>>>>>> 9fd863ca

import com.jgoodies.forms.layout.ColumnSpec;
import com.jgoodies.forms.layout.FormLayout;
import com.jgoodies.forms.layout.FormSpecs;
import com.jgoodies.forms.layout.RowSpec;
import javax.swing.JRadioButton;

@SuppressWarnings("serial")
public class CameraConfigurationWizard extends AbstractConfigurationWizard {
<<<<<<< HEAD
    private final AbstractBroadcastingCamera camera;

    private JLabel lblLightingActuator;

    private JComboBox lightActuator;

    private JLabel lblAllowMachineActuators;

    private JCheckBox allowMachineActuators;

    private JLabel lblAutoVisible;

    private JCheckBox autoVisible;

    private JPanel panelLight;
=======
    private final Camera camera;
>>>>>>> 9fd863ca

    private static String uppFormat = "%.8f";
    private static String zFormat = "%.4f";

    private static String downLookingCalibrationInstructions = "<html>\r\n\r\n" +
            "Note: Calibrating Units Per Pixel at two different heights is not manditory but "
            + "does enable additional features. If Dual Height calibration is not desired, "
            + "calibrate the Primary Units Per Pixel at <b>exactly</b> the desired working "
            + "height using the instructions below and then copy those settings to the Secondary "
            + "Units Per Pixel fields.\r\n<ol>\r\n" +
            "<li>Select a rectangular object with a known width and length that will fit within "
            + "the camera's field-of-view. Graphing paper is a good, easy choice for this. Enter "
            + "the object's width and length into the Width and Length fields above.\r\n" +
            "<li>Place the object on the table and align it square with the camera's reticle.\r\n" + 
            "<li>Select the Primary (or Secondary) Units Per Pixel to calibrate using the Cal "
            + "Select radio buttons.  Note that the Primary Units Per Pixel should be calibrated "
            + "near the same Z height as the top surface of the circuit board(s) to be populated "
            + "and the Secondary at least as high as the top of the tallest part that may ever be "
            + "placed.\r\n" + 
            "<li>Jog the nozzle over the object and then down so that it is just touching the "
            + "object.  Press Capture Z.  If calibrating the Primary Units Per Pixel, a dialog "
            + "will pop-up asking if the measurement location height should be used as the "
            + "default working height for the camera.  Answer Yes or No.  (If No, be sure to "
            + "manually populate the Default Working Height field after Units Per Pixel "
            + "calibration is complete.)\r\n" + 
            "<li>Jog the camera to where it is centered over the object.\r\n" + 
            "<li>Press Measure and use the camera selection rectangle to measure the object.  "
            + "If the object is not in perfect focus, use the middle of the blurry edges for the "
            + "measurement.  Press Confirm when finished.\r\n" + 
            "<li>The calculated units per pixel values will be inserted into the X and Y "
            + "fields.\r\n" + 
            "<li>Place a spacer (about as thick as the tallest part that may ever be expected to "
            + "be placed) under the object (or for machines that can physically move the top "
            + "camera in Z, jog the camera up or down by about that much) and repeat steps 3 "
            + "though 7 for the Secondary Units Per Pixel. Note that if the object now appears "
            + "too big to fit within the camera's field-of-view, a smaller object can be used for "
            + "this as long as the Width and Length fields are updated to match its size.\r\n" + 
            "</ol>\r\n</html>";
    
    private static String upLookingCalibrationInstructions = "<html>\r\n\r\n" + 
            "Note: Calibrating Units Per Pixel at two different heights is not manditory but it "
            + "does enable additional features. If Dual Height calibration is not desired, "
            + "calibrate the Primary Units Per Pixel per the instructions below and then copy "
            + "those settings to the Secondary Units Per Pixel fields.\r\n<ol>\r\n" +
            "<li>Select an object with a known width, length, and thickness that will fit within "
            + "the camera's field-of-view. Enter the object's width, length, and thickness into "
            + "the Width, Length, and Thickness fields above.\r\n" + 
            "<li>Place the object square on the table and using a nozzle, pick up the object.\r\n" + 
            "<li>Select the Primary (or Secondary) Units Per Pixel to calibrate using the Cal "
            + "Select radio buttons. Note that the Primary Units Per Pixel is calibrated at the "
            + "up looking camera's location while the Secondary should be calibrated at a higher "
            + "location.\r\n" + 
            "<li>WARNING - if the nozzle is not already over the up looking camera's position, "
            + "the next step will automatically move the nozzle to that position.\r\n" + 
            "<li>Press Measure and use the camera selection rectangle to measure the object.  If "
            + "necessary, use the jog panel to rotate the nozzle so that the object is square with "
            + "the selection rectangle.  If the object is not in perfect focus, use the middle of "
            + "the blurry edges for the measurement.  Press Confirm when finished.\r\n" + 
            "<li>The calculated units per pixel values will be inserted into the X and Y "
            + "fields.\r\n" + 
            "<li>Jog the nozzle up by about the thickness of the tallest part that may be "
            + "expected to be placed and repeat steps 3 though 6 for the Secondary Units Per "
            + "Pixel.\r\n" + 
            "</ol>\r\n</html>";

    protected Location measurementLocation;


    public CameraConfigurationWizard(AbstractBroadcastingCamera camera) {
        AbstractMachine machine = (AbstractMachine) Configuration.get().getMachine();
        this.camera = camera;

        panel = new JPanel();
        panel.setBorder(new TitledBorder(null, "Properties", TitledBorder.LEADING, TitledBorder.TOP, null, null));
        contentPanel.add(panel);
        panel.setLayout(new FormLayout(new ColumnSpec[] {
                FormSpecs.RELATED_GAP_COLSPEC,
                ColumnSpec.decode("max(70dlu;default)"),
                FormSpecs.RELATED_GAP_COLSPEC,
                ColumnSpec.decode("max(70dlu;default)"),
                FormSpecs.RELATED_GAP_COLSPEC,
                ColumnSpec.decode("max(70dlu;default)"),
                FormSpecs.RELATED_GAP_COLSPEC,
                FormSpecs.DEFAULT_COLSPEC,},
                new RowSpec[] {
                        FormSpecs.RELATED_GAP_ROWSPEC,
                        FormSpecs.DEFAULT_ROWSPEC,
                        FormSpecs.RELATED_GAP_ROWSPEC,
                        FormSpecs.DEFAULT_ROWSPEC,
<<<<<<< HEAD
                        FormSpecs.RELATED_GAP_ROWSPEC,
                        FormSpecs.DEFAULT_ROWSPEC,
                        FormSpecs.RELATED_GAP_ROWSPEC,
                        FormSpecs.DEFAULT_ROWSPEC,}));
=======
                        FormSpecs.RELATED_GAP_ROWSPEC,}));
>>>>>>> 9fd863ca

        lblName = new JLabel("Name");
        panel.add(lblName, "2, 2, right, default");

        nameTf = new JTextField();
        panel.add(nameTf, "4, 2");
<<<<<<< HEAD
        nameTf.setColumns(10);
=======
        nameTf.setColumns(20);
>>>>>>> 9fd863ca

        lblLooking = new JLabel("Looking");
        panel.add(lblLooking, "2, 4, right, default");

<<<<<<< HEAD
        lookingCb = new JComboBox(Camera.Looking.values());
        panel.add(lookingCb, "4, 4");

        lblPreviewFps = new JLabel("Preview FPS");
        panel.add(lblPreviewFps, "2, 6, right, default");

        previewFps = new JTextField();
        panel.add(previewFps, "4, 6, fill, default");
        previewFps.setColumns(10);

        lblSuspendDuringTaks = new JLabel("Suspend during taks?");
        lblSuspendDuringTaks.setToolTipText("<html>Continuous camera preview is suspended during machine tasks, only frames<br/>\r\ncaptured using computer vision are shown. For high Preview FPS this improves <br/>\r\nperformance </html>");
        panel.add(lblSuspendDuringTaks, "6, 6, right, default");

        suspendPreviewInTasks = new JCheckBox("");
        panel.add(suspendPreviewInTasks, "8, 6");

        lblAutoVisible = new JLabel("Auto Camera View?");
        lblAutoVisible.setToolTipText("<html>If enabled, the CameraView will be automatically selected whenever a<br/>\r\nuser action is related to the camera or when a computer vision result is presented.</html>");
        panel.add(lblAutoVisible, "2, 8, right, default");

        autoVisible = new JCheckBox("");
        panel.add(autoVisible, "4, 8");
        panelLight = new JPanel();
        panelLight.setBorder(new TitledBorder(null, "Light", TitledBorder.LEADING, TitledBorder.TOP, null, null));
        contentPanel.add(panelLight);
        panelLight.setLayout(new FormLayout(new ColumnSpec[] {
                FormSpecs.RELATED_GAP_COLSPEC,
                ColumnSpec.decode("max(70dlu;default)"),
                FormSpecs.RELATED_GAP_COLSPEC,
                ColumnSpec.decode("max(70dlu;default)"),
                FormSpecs.RELATED_GAP_COLSPEC,
                ColumnSpec.decode("max(70dlu;default)"),
                FormSpecs.RELATED_GAP_COLSPEC,
                FormSpecs.DEFAULT_COLSPEC,},
=======
        lookingCb = new JComboBox<Object>(Camera.Looking.values());
        lookingCb.addActionListener(lookingAction);
        panel.add(lookingCb, "4, 4");

        panelDefaultWorkingPlane = new JPanel();
        panelDefaultWorkingPlane.setBorder(new TitledBorder(
                new EtchedBorder(EtchedBorder.LOWERED, new Color(255, 255, 255),
                        new Color(160, 160, 160)),
                "Default Working Height", TitledBorder.LEADING, TitledBorder.TOP, null,
                new Color(0, 0, 0)));
        contentPanel.add(panelDefaultWorkingPlane);
        panelDefaultWorkingPlane.setLayout(new FormLayout(new ColumnSpec[] {
                FormSpecs.RELATED_GAP_COLSPEC,
                FormSpecs.DEFAULT_COLSPEC,
                FormSpecs.RELATED_GAP_COLSPEC,
                ColumnSpec.decode("max(57dlu;default)"),
                FormSpecs.RELATED_GAP_COLSPEC,
                FormSpecs.DEFAULT_COLSPEC,
                FormSpecs.RELATED_GAP_COLSPEC,},
>>>>>>> 9fd863ca
                new RowSpec[] {
                        FormSpecs.RELATED_GAP_ROWSPEC,
                        FormSpecs.DEFAULT_ROWSPEC,
                        FormSpecs.RELATED_GAP_ROWSPEC,
                        FormSpecs.DEFAULT_ROWSPEC,
<<<<<<< HEAD
                        FormSpecs.RELATED_GAP_ROWSPEC,
                        FormSpecs.DEFAULT_ROWSPEC,
                        FormSpecs.RELATED_GAP_ROWSPEC,
                        FormSpecs.DEFAULT_ROWSPEC,
                        FormSpecs.RELATED_GAP_ROWSPEC,
                        FormSpecs.DEFAULT_ROWSPEC,}));

        lblLightingActuator = new JLabel("Ligh Actuator");
        panelLight.add(lblLightingActuator, "2, 2, right, default");

        lightActuator = new JComboBox();
        panelLight.add(lightActuator, "4, 2");
        lightActuator.setMaximumRowCount(12);

        lblAllowMachineActuators = new JLabel("Allow Machine Actuators?");
        panelLight.add(lblAllowMachineActuators, "6, 2, right, default");
        lblAllowMachineActuators.setToolTipText("<html>It is recommended to attach the Light Actuator to the camera's head.<br/>\r\nHowever, for backwards-compatibility with how Light Actuators were used in<br/>\r\nScripts, you can enable this switch and choose a Machine actuator. \r\n</html>\r\n");

        allowMachineActuators = new JCheckBox("");
        panelLight.add(allowMachineActuators, "8, 2");
        allowMachineActuators.setToolTipText("<html>It is recommended to attach the Light Actuator to the camera's head.<br/>\r\nHowever, for backwards-compatibility with how Light Actuators were used in<br/>\r\nScripts, you can enable this switch and choose a Machine actuator. \r\n</html>\r\n");

        lblOn = new JLabel(" ON");
        panelLight.add(lblOn, "4, 6, left, default");

        lblOff = new JLabel("OFF");
        panelLight.add(lblOff, "8, 6");

        lblBeforeCapture = new JLabel("Before Capture?");
        lblBeforeCapture.setToolTipText("<html>\r\nThe light is actuated ON, before this camera is capturing an<br/>\r\nimage for computer vision. \r\n</html>");
        panelLight.add(lblBeforeCapture, "2, 8, right, default");

        beforeCaptureLightOn = new JCheckBox("");
        panelLight.add(beforeCaptureLightOn, "4, 8");

        lblAfterCapture = new JLabel("After Capture?");
        lblAfterCapture.setToolTipText("<html>\r\nThe light is actuated OFF, after this camera has captured an<br/>\r\nimage for computer vision. \r\n</html>");
        panelLight.add(lblAfterCapture, "6, 8, right, default");

        afterCaptureLightOff = new JCheckBox("");
        panelLight.add(afterCaptureLightOff, "8, 8");

        lblUserActionLight = new JLabel("User Camera Action?");
        panelLight.add(lblUserActionLight, "2, 10, right, default");
        lblUserActionLight.setToolTipText("<html>\r\nThe light is actuated ON when a user action is deliberately positioning<br>\r\nor otherwise using the camera. \r\n</html>");

        userActionLightOn = new JCheckBox("");
        panelLight.add(userActionLightOn, "4, 10");

        lblAntiglare = new JLabel("Anti-Glare?");
        lblAntiglare.setToolTipText("<html>\r\nTo prevent glare from this camera light, the light is actuated OFF, <br/>\r\nbefore any other camera looking the opposite way is capturing. \r\n</html>");
        panelLight.add(lblAntiglare, "6, 10, right, default");

        antiGlareLightOff = new JCheckBox("");
        panelLight.add(antiGlareLightOff, "8, 10");
        allowMachineActuators.addItemListener(new ItemListener() {
            public void itemStateChanged(ItemEvent e) {
                setActuatorModel(machine, camera);
            }
        });
=======
                        FormSpecs.RELATED_GAP_ROWSPEC,}));

        lblNewLabel_4 = new JLabel("Z");
        panelDefaultWorkingPlane.add(lblNewLabel_4, "4, 2, center, default");

        lblNewLabel_2 = new JLabel("Default Working Height");
        panelDefaultWorkingPlane.add(lblNewLabel_2, "2, 4, right, default");

        textFieldDefaultZ = new JTextField();
        textFieldDefaultZ.setToolTipText("<html>" +
                "This is the Z level at which objects in the camera view are assumed<br>" +
                "to be if their true height is unknown.  Generally this should be set<br>" +
                "to the Z height of the working surface of the circuit board(s) that<br>" +
                "are to be populated.</html>");
        panelDefaultWorkingPlane.add(textFieldDefaultZ, "4, 4, fill, default");
        textFieldDefaultZ.setColumns(8);
        
        locationButtonsDefaultWorkingPlane = new LocationButtonsPanel(null,
                null, textFieldDefaultZ, null);
        panelDefaultWorkingPlane.add(locationButtonsDefaultWorkingPlane, "6, 4");


>>>>>>> 9fd863ca

        panelUpp = new JPanel();
        contentPanel.add(panelUpp);
        panelUpp.setBorder(new TitledBorder(new EtchedBorder(EtchedBorder.LOWERED, null, null),
                "Units Per Pixel", TitledBorder.LEADING, TitledBorder.TOP, null,
                new Color(0, 0, 0)));
        panelUpp.setLayout(new FormLayout(new ColumnSpec[] {
                FormSpecs.RELATED_GAP_COLSPEC,
                FormSpecs.DEFAULT_COLSPEC,
                FormSpecs.RELATED_GAP_COLSPEC,
                FormSpecs.DEFAULT_COLSPEC,
                FormSpecs.RELATED_GAP_COLSPEC,
                FormSpecs.DEFAULT_COLSPEC,
                FormSpecs.RELATED_GAP_COLSPEC,
                FormSpecs.DEFAULT_COLSPEC,
                FormSpecs.RELATED_GAP_COLSPEC,
                FormSpecs.DEFAULT_COLSPEC,
                FormSpecs.RELATED_GAP_COLSPEC,
                ColumnSpec.decode("max(99dlu;default)"),
                FormSpecs.RELATED_GAP_COLSPEC,},
                new RowSpec[] {
                        FormSpecs.RELATED_GAP_ROWSPEC,
                        FormSpecs.DEFAULT_ROWSPEC,
                        FormSpecs.RELATED_GAP_ROWSPEC,
                        FormSpecs.DEFAULT_ROWSPEC,
                        FormSpecs.RELATED_GAP_ROWSPEC,
                        FormSpecs.DEFAULT_ROWSPEC,
                        FormSpecs.UNRELATED_GAP_ROWSPEC,
                        FormSpecs.DEFAULT_ROWSPEC,
                        FormSpecs.RELATED_GAP_ROWSPEC,}));

        lblX = new JLabel("X");
        panelUpp.add(lblX, "4, 2, center, default");

        lblY = new JLabel("Y");
        panelUpp.add(lblY, "6, 2, center, default");

        lblObjectZ = new JLabel("Height Above Camera");
        panelUpp.add(lblObjectZ, "8, 2, center, default");

        lblNewLabel_3 = new JLabel("Cal Select");
        panelUpp.add(lblNewLabel_3, "10, 2, center, default");

        lblNewLabel = new JLabel("Primary");
        panelUpp.add(lblNewLabel, "2, 4, left, default");

        textFieldPrimaryUppX = new JTextField();
        textFieldPrimaryUppX.setColumns(8);
        panelUpp.add(textFieldPrimaryUppX, "4, 4, fill, default");

        textFieldPrimaryUppY = new JTextField();
        textFieldPrimaryUppY.setColumns(8);
        panelUpp.add(textFieldPrimaryUppY, "6, 4, fill, default");

        textFieldPrimaryUppHeightAboveCamera = new JTextField();
        textFieldPrimaryUppHeightAboveCamera.setToolTipText("<html>" +
            "This is the height above the camera at which the Primary Units Per Pixel<br>" +
            "is calibrated.</html>");
        panelUpp.add(textFieldPrimaryUppHeightAboveCamera, "8, 4, fill, default");
        textFieldPrimaryUppHeightAboveCamera.setColumns(8);

        ButtonGroup bg = new ButtonGroup();

        rdbtnPrimaryUpp = new JRadioButton("");
        panelUpp.add(rdbtnPrimaryUpp, "10, 4, center, default");
        bg.add(rdbtnPrimaryUpp);

        lblNewLabel_1 = new JLabel("Secondary");
        panelUpp.add(lblNewLabel_1, "2, 6, left, default");

        textFieldSecondaryUppX = new JTextField();
        panelUpp.add(textFieldSecondaryUppX, "4, 6, fill, default");
        textFieldSecondaryUppX.setColumns(8);

        textFieldSecondaryUppY = new JTextField();
        panelUpp.add(textFieldSecondaryUppY, "6, 6, fill, default");
        textFieldSecondaryUppY.setColumns(8);

        textFieldSecondaryUppHeightAboveCamera = new JTextField();
        textFieldSecondaryUppHeightAboveCamera.setToolTipText("<html>" +
            "This is the height above the camera at which the Secondary Units Per Pixel<br>" +
            "is calibrated. If dual-height calibration is not to be used, set this to the<br>" +
            "same height as the Primary Units Per Pixel.</html>");
        panelUpp.add(textFieldSecondaryUppHeightAboveCamera, "8, 6, fill, default");
        textFieldSecondaryUppHeightAboveCamera.setColumns(8);

        rdbtnSecondaryUpp = new JRadioButton("");
        panelUpp.add(rdbtnSecondaryUpp, "10, 6, center, default");
        bg.add(rdbtnSecondaryUpp);

        panelCal = new JPanel();
        panelCal.setName("Units Per Pixel Calibration Tool");
        panelCal.setBorder(new TitledBorder(null, "Calibration Tool", TitledBorder.LEADING,
                TitledBorder.TOP, null, null));
        panelUpp.add(panelCal, "2, 8, 11, 1, fill, fill");
        panelCal.setLayout(new FormLayout(new ColumnSpec[] {
                FormSpecs.RELATED_GAP_COLSPEC,
                FormSpecs.DEFAULT_COLSPEC,
                FormSpecs.RELATED_GAP_COLSPEC,
                FormSpecs.DEFAULT_COLSPEC,
                FormSpecs.RELATED_GAP_COLSPEC,
                FormSpecs.DEFAULT_COLSPEC,
                FormSpecs.RELATED_GAP_COLSPEC,
                FormSpecs.DEFAULT_COLSPEC,
                FormSpecs.RELATED_GAP_COLSPEC,
                FormSpecs.DEFAULT_COLSPEC,
                FormSpecs.RELATED_GAP_COLSPEC,
                FormSpecs.DEFAULT_COLSPEC,
                FormSpecs.RELATED_GAP_COLSPEC,
                ColumnSpec.decode("default:grow"),
                FormSpecs.RELATED_GAP_COLSPEC,},
                new RowSpec[] {
                        FormSpecs.RELATED_GAP_ROWSPEC,
                        FormSpecs.DEFAULT_ROWSPEC,
                        FormSpecs.RELATED_GAP_ROWSPEC,
                        FormSpecs.DEFAULT_ROWSPEC,
                        FormSpecs.RELATED_GAP_ROWSPEC,
                        FormSpecs.DEFAULT_ROWSPEC,
                        FormSpecs.RELATED_GAP_ROWSPEC,}));
        cancelMeasureAction.setEnabled(false);

        lblWidth = new JLabel("Width (X)");
        panelCal.add(lblWidth, "2, 2, center, default");

        lblHeight = new JLabel("Length (Y)");
        panelCal.add(lblHeight, "4, 2, center, default");

        lblThickness = new JLabel("Thickness (Z)");
        panelCal.add(lblThickness, "6, 2, center, default");

        textFieldWidth = new JTextField();
        panelCal.add(textFieldWidth, "2, 4");
        textFieldWidth.setText("1");
        textFieldWidth.setColumns(8);

        textFieldHeight = new JTextField();
        panelCal.add(textFieldHeight, "4, 4");
        textFieldHeight.setText("1");
        textFieldHeight.setColumns(8);

        textFieldThickness = new JTextField();
        panelCal.add(textFieldThickness, "6, 4, fill, default");
        textFieldThickness.setText("1");
        textFieldThickness.setColumns(8);

        btnMeasure = new JButton("Measure");
        panelCal.add(btnMeasure, "8, 4");
        btnMeasure.setAction(measureAction);

        btnCaptureZ = new JButton("Capture Z");
        panelCal.add(btnCaptureZ, "10, 4");
        btnCaptureZ.setAction(captureZAction);

        btnCancelMeasure = new JButton("Cancel");
        panelCal.add(btnCancelMeasure, "12, 4");
        btnCancelMeasure.setAction(cancelMeasureAction);

        lblUppInstructions = new JLabel(upLookingCalibrationInstructions);
        panelCal.add(lblUppInstructions, "2, 6, 13, 1");
    }

    protected void setActuatorModel(AbstractMachine machine, AbstractCamera camera) {
        if (camera.getHead() == null) {
            lightActuator.setModel(new ActuatorsComboBoxModel(machine));
            allowMachineActuators.setVisible(false);
            lblAllowMachineActuators.setVisible(false);
        }
        else if (allowMachineActuators.isSelected()) {
            lightActuator.setModel(new ActuatorsComboBoxModel(machine, camera.getHead()));
        }
        else {
            lightActuator.setModel(new ActuatorsComboBoxModel(camera.getHead()));
        }
    }

    @Override
    public void createBindings() {
<<<<<<< HEAD
        AbstractMachine machine = (AbstractMachine) Configuration.get().getMachine();
        LengthConverter lengthConverter = new LengthConverter(uppFormat);
        DoubleConverter doubleConverter = new DoubleConverter(Configuration.get().getLengthDisplayFormat());
        NamedConverter<Actuator> actuatorConverter = (camera.getHead() != null ? 
                new NamedConverter<>(machine.getActuators(), camera.getHead().getActuators()) 
                : new NamedConverter<>(machine.getActuators()));

        addWrappedBinding(camera, "name", nameTf, "text");
        addWrappedBinding(camera, "looking", lookingCb, "selectedItem");
        addWrappedBinding(camera, "previewFps", previewFps, "text", doubleConverter);
        addWrappedBinding(camera, "suspendPreviewInTasks", suspendPreviewInTasks, "selected");
        addWrappedBinding(camera, "autoVisible", autoVisible, "selected");

        addWrappedBinding(camera, "allowMachineActuators", allowMachineActuators, "selected");
        addWrappedBinding(camera, "lightActuator", lightActuator, "selectedItem", actuatorConverter);

        addWrappedBinding(camera, "beforeCaptureLightOn", beforeCaptureLightOn, "selected");
        addWrappedBinding(camera, "userActionLightOn", userActionLightOn, "selected");
        addWrappedBinding(camera, "afterCaptureLightOff", afterCaptureLightOff, "selected");
        addWrappedBinding(camera, "antiGlareLightOff", antiGlareLightOff, "selected");

        MutableLocationProxy unitsPerPixel = new MutableLocationProxy();
        bind(UpdateStrategy.READ_WRITE, camera, "unitsPerPixel", unitsPerPixel, "location");
        addWrappedBinding(unitsPerPixel, "lengthX", textFieldUppX, "text", lengthConverter);
        addWrappedBinding(unitsPerPixel, "lengthY", textFieldUppY, "text", lengthConverter);
=======
        LengthConverter uppLengthConverter = new LengthConverter(uppFormat);
        LengthConverter zLengthConverter = new LengthConverter(zFormat);

        addWrappedBinding(camera, "name", nameTf, "text");
        addWrappedBinding(camera, "looking", lookingCb, "selectedItem");
        addWrappedBinding(camera, "defaultZ", textFieldDefaultZ, "text", zLengthConverter);
>>>>>>> 9fd863ca

        MutableLocationProxy defaultUnitsPerPixel = new MutableLocationProxy();
        bind(UpdateStrategy.READ_WRITE, camera, "unitsPerPixel", defaultUnitsPerPixel, "location");
        addWrappedBinding(defaultUnitsPerPixel, "lengthX", textFieldPrimaryUppX, "text", uppLengthConverter);
        addWrappedBinding(defaultUnitsPerPixel, "lengthY", textFieldPrimaryUppY, "text", uppLengthConverter);
        addWrappedBinding(defaultUnitsPerPixel, "lengthZ", textFieldPrimaryUppHeightAboveCamera, "text", zLengthConverter);

        MutableLocationProxy secondaryUnitsPerPixel = new MutableLocationProxy();
        bind(UpdateStrategy.READ_WRITE, camera, "unitsPerPixelSecondary", secondaryUnitsPerPixel, "location");
        addWrappedBinding(secondaryUnitsPerPixel, "lengthX", textFieldSecondaryUppX, "text", uppLengthConverter);
        addWrappedBinding(secondaryUnitsPerPixel, "lengthY", textFieldSecondaryUppY, "text", uppLengthConverter);
        addWrappedBinding(secondaryUnitsPerPixel, "lengthZ", textFieldSecondaryUppHeightAboveCamera, "text", zLengthConverter);

        ComponentDecorators.decorateWithAutoSelect(textFieldPrimaryUppX);
        ComponentDecorators.decorateWithAutoSelect(textFieldPrimaryUppY);
        ComponentDecorators.decorateWithAutoSelect(textFieldPrimaryUppHeightAboveCamera);
        ComponentDecorators.decorateWithLengthConversion(textFieldPrimaryUppX, uppFormat);
        ComponentDecorators.decorateWithLengthConversion(textFieldPrimaryUppY, uppFormat);
        ComponentDecorators.decorateWithLengthConversion(textFieldPrimaryUppHeightAboveCamera, zFormat);

        ComponentDecorators.decorateWithAutoSelect(textFieldSecondaryUppX);
        ComponentDecorators.decorateWithAutoSelect(textFieldSecondaryUppY);
        ComponentDecorators.decorateWithAutoSelect(textFieldSecondaryUppHeightAboveCamera);
        ComponentDecorators.decorateWithLengthConversion(textFieldSecondaryUppX, uppFormat);
        ComponentDecorators.decorateWithLengthConversion(textFieldSecondaryUppY, uppFormat);
        ComponentDecorators.decorateWithLengthConversion(textFieldSecondaryUppHeightAboveCamera, zFormat);

        ComponentDecorators.decorateWithAutoSelect(nameTf);
<<<<<<< HEAD
        ComponentDecorators.decorateWithAutoSelect(previewFps);
        ComponentDecorators.decorateWithAutoSelect(textFieldWidth);
        ComponentDecorators.decorateWithAutoSelect(textFieldHeight);

        setActuatorModel(machine, camera);
=======
        ComponentDecorators.decorateWithAutoSelect(textFieldDefaultZ);
        ComponentDecorators.decorateWithAutoSelect(textFieldWidth);
        ComponentDecorators.decorateWithAutoSelect(textFieldHeight);
        ComponentDecorators.decorateWithAutoSelect(textFieldThickness);
        ComponentDecorators.decorateWithLengthConversion(textFieldDefaultZ, zFormat);
        ComponentDecorators.decorateWithLengthConversion(textFieldWidth, zFormat);
        ComponentDecorators.decorateWithLengthConversion(textFieldHeight, zFormat);
        ComponentDecorators.decorateWithLengthConversion(textFieldThickness, zFormat);

>>>>>>> 9fd863ca
    }

    private Action lookingAction = new AbstractAction("Looking") {
        @Override
        public void actionPerformed(ActionEvent arg0) {
            if ((Camera.Looking) lookingCb.getSelectedItem() == Camera.Looking.Up) {
                panelDefaultWorkingPlane.setVisible(false);
                lblUppInstructions.setText(upLookingCalibrationInstructions);
                lblThickness.setVisible(true);
                textFieldThickness.setVisible(true);
                btnCaptureZ.setVisible(false);
                btnMeasure.setEnabled(true);
            }
            else {
                panelDefaultWorkingPlane.setVisible(true);
                lblUppInstructions.setText(downLookingCalibrationInstructions);
                lblThickness.setVisible(false);
                textFieldThickness.setVisible(false);
                btnCaptureZ.setVisible(true);
                btnMeasure.setEnabled(false);
            }
        }
    };

    private Action measureAction = new AbstractAction("Measure") {
        @Override
        public void actionPerformed(ActionEvent arg0) {
            if (rdbtnPrimaryUpp.isSelected() || rdbtnSecondaryUpp.isSelected()) {
                if ((Camera.Looking) lookingCb.getSelectedItem() == Camera.Looking.Up) {
                    LengthUnit units = Configuration.get().getSystemUnits();
                    Location cameraLocation = camera.getLocation().convertToUnits(units);
                    Nozzle nozzle = MainFrame.get().getMachineControls().getSelectedNozzle();
                    Location nozzleLocation = nozzle.getLocation().convertToUnits(units);
                    double thickness = Double.parseDouble(textFieldThickness.getText());
                    Location desiredNozzleLocation;
                    if (rdbtnPrimaryUpp.isSelected()) {
                        desiredNozzleLocation = cameraLocation.add(
                                new Location(units, 0, 0, thickness, 0));
                    }
                    else {
                        desiredNozzleLocation = cameraLocation.derive(null, null,
                                nozzleLocation.getZ(), nozzleLocation.getRotation());
                    }
                    if (!nozzleLocation.getLengthX().equals(desiredNozzleLocation.getLengthX()) || 
                            !nozzleLocation.getLengthY().equals(desiredNozzleLocation.getLengthY()) ||
                            !nozzleLocation.getLengthZ().equals(desiredNozzleLocation.getLengthZ()) ||
                            nozzleLocation.getRotation() != desiredNozzleLocation.getRotation()) {
                        UiUtils.submitUiMachineTask(() -> {
                            MovableUtils.moveToLocationAtSafeZ(nozzle, desiredNozzleLocation);
                        });
                    }
                    measurementLocation = desiredNozzleLocation.subtract(
                            new Location(units, 0, 0, thickness, 0)).convertToUnits(units);
                    Logger.trace("measurementLocation = " + measurementLocation);
                    if (rdbtnPrimaryUpp.isSelected()) {
                        textFieldDefaultZ.setText(String.format(Locale.US, zFormat,
                                measurementLocation.getZ()));
                    }
                }
                btnMeasure.setAction(confirmMeasureAction);
                cancelMeasureAction.setEnabled(true);
                MainFrame.get().getCameraViews().saveCurrentlySelectedViews();
                CameraView cameraView = MainFrame.get().getCameraViews().setSelectedCamera(camera);
                cameraView.setSelectionEnabled(true);
                cameraView.setSelection(0, 0, 100, 100);
            }
            else {
                JOptionPane.showMessageDialog(null,
                        "Select either the Primary or the Secondary Units Per Pixel to calibrate.",
                        "Info", JOptionPane.INFORMATION_MESSAGE, null);
            }
        }
    };

    private Action confirmMeasureAction = new AbstractAction("Confirm") {
        @Override
        public void actionPerformed(ActionEvent arg0) {
            btnMeasure.setAction(measureAction);
            cancelMeasureAction.setEnabled(false);
            if ((Camera.Looking) lookingCb.getSelectedItem() == Camera.Looking.Up) {
                btnMeasure.setEnabled(true);
            }
            else {
                btnMeasure.setEnabled(false);
                btnCaptureZ.setEnabled(true);
            }
            CameraView cameraView = MainFrame.get().getCameraViews().getCameraView(camera);
            cameraView.setSelectionEnabled(false);
            MainFrame.get().getCameraViews().restoreSelectedViews();
            Rectangle selection = cameraView.getSelection();
            double width = Double.parseDouble(textFieldWidth.getText());
            double height = Double.parseDouble(textFieldHeight.getText());
            if (rdbtnPrimaryUpp.isSelected()) {
                textFieldPrimaryUppX.setText(String.format(Locale.US, uppFormat,
                        (width / Math.abs(selection.width))));
                textFieldPrimaryUppY.setText(String.format(Locale.US, uppFormat,
                        (height / Math.abs(selection.height))));
            }
            else {
                textFieldSecondaryUppX.setText(String.format(Locale.US, uppFormat,
                        (width / Math.abs(selection.width))));
                textFieldSecondaryUppY.setText(String.format(Locale.US, uppFormat,
                        (height / Math.abs(selection.height))));
            }

            double heightAboveCamera = ((AbstractCamera) camera).
                    getHeightAboveCamera(measurementLocation).getValue();
//            //Get the camera's actual location (ignoring virtual axis)
//            Location cameraLocation = camera.getActualLocation();
//
//            double heightAboveCamera = measurementLocation.subtract(cameraLocation).getZ();
            if (rdbtnPrimaryUpp.isSelected()) {
                textFieldPrimaryUppHeightAboveCamera.setText(String.format(Locale.US, zFormat,
                        heightAboveCamera));
            }
            else {
                textFieldSecondaryUppHeightAboveCamera.setText(String.format(Locale.US, zFormat,
                        heightAboveCamera));
            }
        }
    };

    private Action captureZAction = new AbstractAction("Capture Z") {
        @Override
        public void actionPerformed(ActionEvent arg0) {
            if (rdbtnPrimaryUpp.isSelected() || rdbtnSecondaryUpp.isSelected()) {
                LengthUnit units = Configuration.get().getSystemUnits();
                Nozzle nozzle = MainFrame.get().getMachineControls().getSelectedNozzle();
                measurementLocation = nozzle.getLocation().convertToUnits(units);
                Logger.trace("measurementLocation = " + measurementLocation);
                if ((Camera.Looking) lookingCb.getSelectedItem() != Camera.Looking.Up) {
                    Location safeLocation = measurementLocation.derive(null, null, nozzle.
                            getSafeZ().convertToUnits(units).getValue(), null);
                    UiUtils.submitUiMachineTask(() -> {
                        MovableUtils.moveToLocationAtSafeZ(nozzle, safeLocation);
                    });
                    if (rdbtnPrimaryUpp.isSelected()) {
                        int selection = JOptionPane.showConfirmDialog(null,
                                "If calibrating the Primary Units Per Pixels at a height different than the height\r\n" +
                                "of the circuit board surface, the Default Working Height field must be manually set\r\n" +
                                "to the height of the circuit board surface!  Failure to do so will result in inaccurate\r\n" +
                                "scaling of objects in the camera's view and camera jogging will not perform as expected.\r\n" +
                                "\r\n" +
                                "Set the Default Working Height field to the height of the current calibration\r\n" +
                                "location (" + measurementLocation.getLengthZ() + ")?",
                                "Warning!",
                                JOptionPane.YES_NO_OPTION,
                                JOptionPane.QUESTION_MESSAGE,
                                null
                                );
                        if (selection == JOptionPane.YES_OPTION) {
                            textFieldDefaultZ.setText(String.format(Locale.US, zFormat, 
                                    measurementLocation.getZ()));
                        }
                    }
                }
                else {
                    //For an up looking camera, the default z is always the same height as the
                    //camera
                    textFieldDefaultZ.setText(String.format(Locale.US, zFormat,
                            measurementLocation.getZ()));
                }
                btnMeasure.setEnabled(true);
                btnCaptureZ.setEnabled(false);
                btnCancelMeasure.setEnabled(true);
            }
            else {
                JOptionPane.showMessageDialog(null,
                        "Select either the Primary or the Secondary Units Per Pixel to calibrate.",
                        "Info", JOptionPane.INFORMATION_MESSAGE, null);
            }
        }
    };

    private Action cancelMeasureAction = new AbstractAction("Cancel") {
        @Override
        public void actionPerformed(ActionEvent arg0) {
            btnMeasure.setAction(measureAction);
            btnCancelMeasure.setEnabled(false);
            cancelMeasureAction.setEnabled(false);
            if ((Camera.Looking) lookingCb.getSelectedItem() == Camera.Looking.Up) {
                btnMeasure.setEnabled(true);
                btnCaptureZ.setEnabled(false);
            }
            else {
                btnMeasure.setEnabled(false);
                btnCaptureZ.setEnabled(true);
            }
            CameraView cameraView = MainFrame.get().getCameraViews().getCameraView(camera);
            cameraView.setSelectionEnabled(false);
            MainFrame.get().getCameraViews().restoreSelectedViews();
        }
    };

    @Override
    protected void saveToModel() {
        super.saveToModel();
        UiUtils.messageBoxOnException(() -> {
            camera.reinitialize(); 
        });
    }

    private JPanel panelUpp;
    private JButton btnMeasure;
    private JButton btnCancelMeasure;
    private JLabel lblUppInstructions;
    private JTextField textFieldWidth;
    private JTextField textFieldHeight;
    private JTextField textFieldPrimaryUppX;
    private JTextField textFieldPrimaryUppY;
    private JLabel lblWidth;
    private JLabel lblHeight;
    private JLabel lblX;
    private JLabel lblY;
    private JPanel panel;
    private JLabel lblName;
    private JLabel lblLooking;
    private JComboBox<?> lookingCb;
    private JTextField nameTf;
<<<<<<< HEAD
    private JLabel lblPreviewFps;
    private JTextField previewFps;
    private JLabel lblSuspendDuringTaks;
    private JCheckBox suspendPreviewInTasks;
    private JLabel lblUserActionLight;
    private JCheckBox userActionLightOn;
    private JLabel lblAntiglare;
    private JCheckBox antiGlareLightOff;
    private JLabel lblAfterCapture;
    private JCheckBox afterCaptureLightOff;
    private JLabel lblOn;
    private JLabel lblOff;
    private JLabel lblBeforeCapture;
    private JCheckBox beforeCaptureLightOn;
=======
    private JRadioButton rdbtnPrimaryUpp;
    private JRadioButton rdbtnSecondaryUpp;
    private JTextField textFieldSecondaryUppX;
    private JTextField textFieldSecondaryUppY;
    private JLabel lblNewLabel;
    private JLabel lblNewLabel_1;
    private JTextField textFieldPrimaryUppHeightAboveCamera;
    private JTextField textFieldSecondaryUppHeightAboveCamera;
    private JLabel lblObjectZ;
    private JLabel lblNewLabel_3;
    private JButton btnCaptureZ;
    private JPanel panelCal;
    private JTextField textFieldThickness;
    private JLabel lblThickness;
    private JPanel panelDefaultWorkingPlane;
    private JLabel lblNewLabel_2;
    private JTextField textFieldDefaultZ;
    private JLabel lblNewLabel_4;
    private LocationButtonsPanel locationButtonsDefaultWorkingPlane;
>>>>>>> 9fd863ca
}<|MERGE_RESOLUTION|>--- conflicted
+++ resolved
@@ -35,6 +35,7 @@
 import javax.swing.JLabel;
 import javax.swing.JOptionPane;
 import javax.swing.JPanel;
+import javax.swing.JRadioButton;
 import javax.swing.JTextField;
 import javax.swing.border.EtchedBorder;
 import javax.swing.border.TitledBorder;
@@ -47,56 +48,32 @@
 import org.openpnp.gui.support.AbstractConfigurationWizard;
 import org.openpnp.gui.support.ActuatorsComboBoxModel;
 import org.openpnp.gui.support.DoubleConverter;
+import org.openpnp.gui.support.Helpers;
+import org.openpnp.gui.support.Icons;
 import org.openpnp.gui.support.LengthConverter;
 import org.openpnp.gui.support.MutableLocationProxy;
-<<<<<<< HEAD
 import org.openpnp.gui.support.NamedConverter;
 import org.openpnp.machine.reference.AbstractBroadcastingCamera;
 import org.openpnp.model.Configuration;
-import org.openpnp.spi.Actuator;
-import org.openpnp.spi.Camera;
-import org.openpnp.spi.base.AbstractCamera;
-import org.openpnp.spi.base.AbstractMachine;
-import org.openpnp.util.UiUtils;
-=======
-import org.openpnp.model.Configuration;
 import org.openpnp.model.LengthUnit;
 import org.openpnp.model.Location;
+import org.openpnp.spi.Actuator;
 import org.openpnp.spi.Camera;
 import org.openpnp.spi.Nozzle;
 import org.openpnp.spi.base.AbstractCamera;
+import org.openpnp.spi.base.AbstractMachine;
 import org.openpnp.util.MovableUtils;
 import org.openpnp.util.UiUtils;
 import org.pmw.tinylog.Logger;
->>>>>>> 9fd863ca
 
 import com.jgoodies.forms.layout.ColumnSpec;
 import com.jgoodies.forms.layout.FormLayout;
 import com.jgoodies.forms.layout.FormSpecs;
 import com.jgoodies.forms.layout.RowSpec;
-import javax.swing.JRadioButton;
 
 @SuppressWarnings("serial")
 public class CameraConfigurationWizard extends AbstractConfigurationWizard {
-<<<<<<< HEAD
     private final AbstractBroadcastingCamera camera;
-
-    private JLabel lblLightingActuator;
-
-    private JComboBox lightActuator;
-
-    private JLabel lblAllowMachineActuators;
-
-    private JCheckBox allowMachineActuators;
-
-    private JLabel lblAutoVisible;
-
-    private JCheckBox autoVisible;
-
-    private JPanel panelLight;
-=======
-    private final Camera camera;
->>>>>>> 9fd863ca
 
     private static String uppFormat = "%.8f";
     private static String zFormat = "%.4f";
@@ -164,7 +141,6 @@
 
     protected Location measurementLocation;
 
-
     public CameraConfigurationWizard(AbstractBroadcastingCamera camera) {
         AbstractMachine machine = (AbstractMachine) Configuration.get().getMachine();
         this.camera = camera;
@@ -186,31 +162,23 @@
                         FormSpecs.DEFAULT_ROWSPEC,
                         FormSpecs.RELATED_GAP_ROWSPEC,
                         FormSpecs.DEFAULT_ROWSPEC,
-<<<<<<< HEAD
                         FormSpecs.RELATED_GAP_ROWSPEC,
                         FormSpecs.DEFAULT_ROWSPEC,
                         FormSpecs.RELATED_GAP_ROWSPEC,
                         FormSpecs.DEFAULT_ROWSPEC,}));
-=======
-                        FormSpecs.RELATED_GAP_ROWSPEC,}));
->>>>>>> 9fd863ca
 
         lblName = new JLabel("Name");
         panel.add(lblName, "2, 2, right, default");
 
         nameTf = new JTextField();
         panel.add(nameTf, "4, 2");
-<<<<<<< HEAD
         nameTf.setColumns(10);
-=======
-        nameTf.setColumns(20);
->>>>>>> 9fd863ca
 
         lblLooking = new JLabel("Looking");
         panel.add(lblLooking, "2, 4, right, default");
 
-<<<<<<< HEAD
         lookingCb = new JComboBox(Camera.Looking.values());
+        lookingCb.addActionListener(lookingAction);
         panel.add(lookingCb, "4, 4");
 
         lblPreviewFps = new JLabel("Preview FPS");
@@ -245,33 +213,11 @@
                 ColumnSpec.decode("max(70dlu;default)"),
                 FormSpecs.RELATED_GAP_COLSPEC,
                 FormSpecs.DEFAULT_COLSPEC,},
-=======
-        lookingCb = new JComboBox<Object>(Camera.Looking.values());
-        lookingCb.addActionListener(lookingAction);
-        panel.add(lookingCb, "4, 4");
-
-        panelDefaultWorkingPlane = new JPanel();
-        panelDefaultWorkingPlane.setBorder(new TitledBorder(
-                new EtchedBorder(EtchedBorder.LOWERED, new Color(255, 255, 255),
-                        new Color(160, 160, 160)),
-                "Default Working Height", TitledBorder.LEADING, TitledBorder.TOP, null,
-                new Color(0, 0, 0)));
-        contentPanel.add(panelDefaultWorkingPlane);
-        panelDefaultWorkingPlane.setLayout(new FormLayout(new ColumnSpec[] {
-                FormSpecs.RELATED_GAP_COLSPEC,
-                FormSpecs.DEFAULT_COLSPEC,
-                FormSpecs.RELATED_GAP_COLSPEC,
-                ColumnSpec.decode("max(57dlu;default)"),
-                FormSpecs.RELATED_GAP_COLSPEC,
-                FormSpecs.DEFAULT_COLSPEC,
-                FormSpecs.RELATED_GAP_COLSPEC,},
->>>>>>> 9fd863ca
                 new RowSpec[] {
                         FormSpecs.RELATED_GAP_ROWSPEC,
                         FormSpecs.DEFAULT_ROWSPEC,
                         FormSpecs.RELATED_GAP_ROWSPEC,
                         FormSpecs.DEFAULT_ROWSPEC,
-<<<<<<< HEAD
                         FormSpecs.RELATED_GAP_ROWSPEC,
                         FormSpecs.DEFAULT_ROWSPEC,
                         FormSpecs.RELATED_GAP_ROWSPEC,
@@ -332,8 +278,29 @@
                 setActuatorModel(machine, camera);
             }
         });
-=======
-                        FormSpecs.RELATED_GAP_ROWSPEC,}));
+
+        panelDefaultWorkingPlane = new JPanel();
+        panelDefaultWorkingPlane.setBorder(new TitledBorder(
+                null,
+                "Default Working Height", TitledBorder.LEADING, TitledBorder.TOP, null,
+                new Color(0, 0, 0)));
+        contentPanel.add(panelDefaultWorkingPlane);
+        panelDefaultWorkingPlane.setLayout(new FormLayout(new ColumnSpec[] {
+                FormSpecs.RELATED_GAP_COLSPEC,
+                FormSpecs.DEFAULT_COLSPEC,
+                FormSpecs.RELATED_GAP_COLSPEC,
+                ColumnSpec.decode("max(57dlu;default)"),
+                FormSpecs.RELATED_GAP_COLSPEC,
+                FormSpecs.DEFAULT_COLSPEC,
+                FormSpecs.RELATED_GAP_COLSPEC,
+                FormSpecs.RELATED_GAP_COLSPEC,
+                FormSpecs.DEFAULT_COLSPEC,},
+            new RowSpec[] {
+                FormSpecs.RELATED_GAP_ROWSPEC,
+                FormSpecs.DEFAULT_ROWSPEC,
+                FormSpecs.RELATED_GAP_ROWSPEC,
+                FormSpecs.DEFAULT_ROWSPEC,
+                FormSpecs.RELATED_GAP_ROWSPEC,}));
 
         lblNewLabel_4 = new JLabel("Z");
         panelDefaultWorkingPlane.add(lblNewLabel_4, "4, 2, center, default");
@@ -350,16 +317,12 @@
         panelDefaultWorkingPlane.add(textFieldDefaultZ, "4, 4, fill, default");
         textFieldDefaultZ.setColumns(8);
         
-        locationButtonsDefaultWorkingPlane = new LocationButtonsPanel(null,
-                null, textFieldDefaultZ, null);
-        panelDefaultWorkingPlane.add(locationButtonsDefaultWorkingPlane, "6, 4");
-
-
->>>>>>> 9fd863ca
+        btnCaptureToolZ = new JButton(captureToolZAction);
+        panelDefaultWorkingPlane.add(btnCaptureToolZ, "9, 4");
 
         panelUpp = new JPanel();
         contentPanel.add(panelUpp);
-        panelUpp.setBorder(new TitledBorder(new EtchedBorder(EtchedBorder.LOWERED, null, null),
+        panelUpp.setBorder(new TitledBorder(null,
                 "Units Per Pixel", TitledBorder.LEADING, TitledBorder.TOP, null,
                 new Color(0, 0, 0)));
         panelUpp.setLayout(new FormLayout(new ColumnSpec[] {
@@ -533,9 +496,9 @@
 
     @Override
     public void createBindings() {
-<<<<<<< HEAD
         AbstractMachine machine = (AbstractMachine) Configuration.get().getMachine();
-        LengthConverter lengthConverter = new LengthConverter(uppFormat);
+        LengthConverter uppLengthConverter = new LengthConverter(uppFormat);
+        LengthConverter zLengthConverter = new LengthConverter(zFormat);
         DoubleConverter doubleConverter = new DoubleConverter(Configuration.get().getLengthDisplayFormat());
         NamedConverter<Actuator> actuatorConverter = (camera.getHead() != null ? 
                 new NamedConverter<>(machine.getActuators(), camera.getHead().getActuators()) 
@@ -555,18 +518,7 @@
         addWrappedBinding(camera, "afterCaptureLightOff", afterCaptureLightOff, "selected");
         addWrappedBinding(camera, "antiGlareLightOff", antiGlareLightOff, "selected");
 
-        MutableLocationProxy unitsPerPixel = new MutableLocationProxy();
-        bind(UpdateStrategy.READ_WRITE, camera, "unitsPerPixel", unitsPerPixel, "location");
-        addWrappedBinding(unitsPerPixel, "lengthX", textFieldUppX, "text", lengthConverter);
-        addWrappedBinding(unitsPerPixel, "lengthY", textFieldUppY, "text", lengthConverter);
-=======
-        LengthConverter uppLengthConverter = new LengthConverter(uppFormat);
-        LengthConverter zLengthConverter = new LengthConverter(zFormat);
-
-        addWrappedBinding(camera, "name", nameTf, "text");
-        addWrappedBinding(camera, "looking", lookingCb, "selectedItem");
         addWrappedBinding(camera, "defaultZ", textFieldDefaultZ, "text", zLengthConverter);
->>>>>>> 9fd863ca
 
         MutableLocationProxy defaultUnitsPerPixel = new MutableLocationProxy();
         bind(UpdateStrategy.READ_WRITE, camera, "unitsPerPixel", defaultUnitsPerPixel, "location");
@@ -594,15 +546,10 @@
         ComponentDecorators.decorateWithLengthConversion(textFieldSecondaryUppY, uppFormat);
         ComponentDecorators.decorateWithLengthConversion(textFieldSecondaryUppHeightAboveCamera, zFormat);
 
+        ComponentDecorators.decorateWithAutoSelect(textFieldDefaultZ);
+
         ComponentDecorators.decorateWithAutoSelect(nameTf);
-<<<<<<< HEAD
         ComponentDecorators.decorateWithAutoSelect(previewFps);
-        ComponentDecorators.decorateWithAutoSelect(textFieldWidth);
-        ComponentDecorators.decorateWithAutoSelect(textFieldHeight);
-
-        setActuatorModel(machine, camera);
-=======
-        ComponentDecorators.decorateWithAutoSelect(textFieldDefaultZ);
         ComponentDecorators.decorateWithAutoSelect(textFieldWidth);
         ComponentDecorators.decorateWithAutoSelect(textFieldHeight);
         ComponentDecorators.decorateWithAutoSelect(textFieldThickness);
@@ -611,7 +558,7 @@
         ComponentDecorators.decorateWithLengthConversion(textFieldHeight, zFormat);
         ComponentDecorators.decorateWithLengthConversion(textFieldThickness, zFormat);
 
->>>>>>> 9fd863ca
+        setActuatorModel(machine, camera);
     }
 
     private Action lookingAction = new AbstractAction("Looking") {
@@ -673,8 +620,8 @@
                 }
                 btnMeasure.setAction(confirmMeasureAction);
                 cancelMeasureAction.setEnabled(true);
-                MainFrame.get().getCameraViews().saveCurrentlySelectedViews();
-                CameraView cameraView = MainFrame.get().getCameraViews().setSelectedCamera(camera);
+                CameraView cameraView = MainFrame.get().getCameraViews().ensureCameraVisible(camera);
+                MovableUtils.fireTargetedUserAction(camera);
                 cameraView.setSelectionEnabled(true);
                 cameraView.setSelection(0, 0, 100, 100);
             }
@@ -700,7 +647,6 @@
             }
             CameraView cameraView = MainFrame.get().getCameraViews().getCameraView(camera);
             cameraView.setSelectionEnabled(false);
-            MainFrame.get().getCameraViews().restoreSelectedViews();
             Rectangle selection = cameraView.getSelection();
             double width = Double.parseDouble(textFieldWidth.getText());
             double height = Double.parseDouble(textFieldHeight.getText());
@@ -719,10 +665,10 @@
 
             double heightAboveCamera = ((AbstractCamera) camera).
                     getHeightAboveCamera(measurementLocation).getValue();
-//            //Get the camera's actual location (ignoring virtual axis)
-//            Location cameraLocation = camera.getActualLocation();
-//
-//            double heightAboveCamera = measurementLocation.subtract(cameraLocation).getZ();
+            //            //Get the camera's actual location (ignoring virtual axis)
+            //            Location cameraLocation = camera.getActualLocation();
+            //
+            //            double heightAboveCamera = measurementLocation.subtract(cameraLocation).getZ();
             if (rdbtnPrimaryUpp.isSelected()) {
                 textFieldPrimaryUppHeightAboveCamera.setText(String.format(Locale.US, zFormat,
                         heightAboveCamera));
@@ -731,6 +677,22 @@
                 textFieldSecondaryUppHeightAboveCamera.setText(String.format(Locale.US, zFormat,
                         heightAboveCamera));
             }
+        }
+    };
+
+    private Action captureToolZAction =
+            new AbstractAction("", Icons.captureTool) {
+        {
+            putValue(Action.SHORT_DESCRIPTION,
+                    "Capture the Z height that the selected tool is at.");
+        }
+
+        @Override
+        public void actionPerformed(ActionEvent arg0) {
+            UiUtils.messageBoxOnException(() -> {
+                Location l = MainFrame.get().getMachineControls().getSelectedTool().getLocation();
+                Helpers.copyLocationIntoTextFields(l, null, null, textFieldDefaultZ, null);
+            });
         }
     };
 
@@ -751,16 +713,16 @@
                     if (rdbtnPrimaryUpp.isSelected()) {
                         int selection = JOptionPane.showConfirmDialog(null,
                                 "If calibrating the Primary Units Per Pixels at a height different than the height\r\n" +
-                                "of the circuit board surface, the Default Working Height field must be manually set\r\n" +
-                                "to the height of the circuit board surface!  Failure to do so will result in inaccurate\r\n" +
-                                "scaling of objects in the camera's view and camera jogging will not perform as expected.\r\n" +
-                                "\r\n" +
-                                "Set the Default Working Height field to the height of the current calibration\r\n" +
-                                "location (" + measurementLocation.getLengthZ() + ")?",
-                                "Warning!",
-                                JOptionPane.YES_NO_OPTION,
-                                JOptionPane.QUESTION_MESSAGE,
-                                null
+                                        "of the circuit board surface, the Default Working Height field must be manually set\r\n" +
+                                        "to the height of the circuit board surface!  Failure to do so will result in inaccurate\r\n" +
+                                        "scaling of objects in the camera's view and camera jogging will not perform as expected.\r\n" +
+                                        "\r\n" +
+                                        "Set the Default Working Height field to the height of the current calibration\r\n" +
+                                        "location (" + measurementLocation.getLengthZ() + ")?",
+                                        "Warning!",
+                                        JOptionPane.YES_NO_OPTION,
+                                        JOptionPane.QUESTION_MESSAGE,
+                                        null
                                 );
                         if (selection == JOptionPane.YES_OPTION) {
                             textFieldDefaultZ.setText(String.format(Locale.US, zFormat, 
@@ -802,7 +764,6 @@
             }
             CameraView cameraView = MainFrame.get().getCameraViews().getCameraView(camera);
             cameraView.setSelectionEnabled(false);
-            MainFrame.get().getCameraViews().restoreSelectedViews();
         }
     };
 
@@ -814,6 +775,14 @@
         });
     }
 
+    private JLabel lblLightingActuator;
+    private JComboBox lightActuator;
+    private JLabel lblAllowMachineActuators;
+    private JCheckBox allowMachineActuators;
+    private JLabel lblAutoVisible;
+    private JCheckBox autoVisible;
+    private JPanel panelLight;
+    
     private JPanel panelUpp;
     private JButton btnMeasure;
     private JButton btnCancelMeasure;
@@ -829,9 +798,8 @@
     private JPanel panel;
     private JLabel lblName;
     private JLabel lblLooking;
-    private JComboBox<?> lookingCb;
+    private JComboBox lookingCb;
     private JTextField nameTf;
-<<<<<<< HEAD
     private JLabel lblPreviewFps;
     private JTextField previewFps;
     private JLabel lblSuspendDuringTaks;
@@ -846,7 +814,6 @@
     private JLabel lblOff;
     private JLabel lblBeforeCapture;
     private JCheckBox beforeCaptureLightOn;
-=======
     private JRadioButton rdbtnPrimaryUpp;
     private JRadioButton rdbtnSecondaryUpp;
     private JTextField textFieldSecondaryUppX;
@@ -865,6 +832,5 @@
     private JLabel lblNewLabel_2;
     private JTextField textFieldDefaultZ;
     private JLabel lblNewLabel_4;
-    private LocationButtonsPanel locationButtonsDefaultWorkingPlane;
->>>>>>> 9fd863ca
+    private JButton btnCaptureToolZ;
 }