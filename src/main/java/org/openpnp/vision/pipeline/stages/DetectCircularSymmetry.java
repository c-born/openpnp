--- conflicted
+++ resolved
@@ -29,11 +29,6 @@
 import org.openpnp.model.Length;
 import org.openpnp.model.Location;
 import org.openpnp.model.Point;
-<<<<<<< HEAD
-=======
-import org.openpnp.spi.Camera;
-import org.openpnp.util.VisionUtils;
->>>>>>> 83171547
 import org.openpnp.vision.pipeline.CvPipeline;
 import org.openpnp.vision.pipeline.CvStage;
 import org.openpnp.vision.pipeline.Property;
@@ -107,11 +102,6 @@
     private int superSampling = 1;
 
     @Attribute(required = false)
-<<<<<<< HEAD
-    @Property(description = "Overlay match map.")
-    private boolean diagnostics = false;
-
-=======
     @Property(description = "Display matches with circle and cross-hairs.")
     private boolean diagnostics = false;
 
@@ -119,7 +109,6 @@
     @Property(description = "Overlay a heat map indicating the local circular symmetry.")
     private boolean heatMap = false;
 
->>>>>>> 83171547
     public int getMinDiameter() {
         return minDiameter;
     }
@@ -192,8 +181,6 @@
         this.diagnostics = diagnostics;
     }
 
-<<<<<<< HEAD
-=======
     public boolean isHeatMap() {
         return heatMap;
     }
@@ -202,7 +189,6 @@
         this.heatMap = heatMap;
     }
 
->>>>>>> 83171547
     public String getPropertyName() {
         return propertyName;
     }
@@ -245,7 +231,6 @@
 
     @Override
     public Result process(CvPipeline pipeline) throws Exception {
-<<<<<<< HEAD
         Mat mat = pipeline.getWorkingImage();
         
         // Get overriding properties, if any and convert to pixels if necessary.
@@ -277,59 +262,17 @@
             center = getPossiblePipelinePropertyOverride(center, pipeline, 
                     propertyName + ".center", Point.class, org.opencv.core.Point.class, 
                     Location.class);
-            
-=======
-        Camera camera = (Camera) pipeline.getProperty("camera");
-        Mat mat = pipeline.getWorkingImage();
-        // Get overriding properties, if any and convert to pixels.
-        Length diameterByProperty = (Length) pipeline.getProperty(propertyName+".diameter");
-        int minDiameter = this.minDiameter;
-        int maxDiameter = this.maxDiameter;
-        if (diameterByProperty != null && diameterByProperty.getValue() > 0) {
-            double diameter = VisionUtils.toPixels(diameterByProperty, camera);
-            minDiameter = (int) Math.round(diameter*(1.0-innerMargin));
-            maxDiameter = (int) Math.round(diameter*(1.0+outerMargin));
-        }
-        int maxDistance = this.maxDistance;
-        Length maxDistanceByProperty = (Length) pipeline.getProperty(propertyName+".maxDistance");
-        if (maxDistanceByProperty != null && maxDistanceByProperty.getValue() > 0) {
-            maxDistance = (int) Math.round(VisionUtils.toPixels(maxDistanceByProperty, camera));
-        }
-        int searchWidth = this.searchWidth;
-        Length searchWidthByProperty = (Length) pipeline.getProperty(propertyName+".searchWidth");
-        if (searchWidthByProperty != null && searchWidthByProperty.getValue() > 0) {
-            searchWidth = (int) Math.round(VisionUtils.toPixels(searchWidthByProperty, camera));
->>>>>>> 83171547
         }
         if (searchWidth <= 0) {
             searchWidth = maxDistance*2;
         }
-<<<<<<< HEAD
         if (searchHeight <= 0) {
             searchHeight = maxDistance*2;
-        }
-        
-        List<Result.Circle> circles = findCircularSymmetry(mat, (int)center.x, (int)center.y, 
-                maxDiameter, minDiameter, maxDistance*2, searchWidth, searchHeight, maxTargetCount, minSymmetry, corrSymmetry, subSampling, superSampling, diagnostics, new ScoreRange());
-=======
-        int searchHeight = this.searchHeight;
-        Length searchHeightByProperty = (Length) pipeline.getProperty(propertyName+".searchHeight");
-        if (searchHeightByProperty != null && searchHeightByProperty.getValue() > 0) {
-            searchHeight = (int) Math.round(VisionUtils.toPixels(searchHeightByProperty, camera));
-        }
-        if (searchHeight <= 0) {
-            searchHeight = maxDistance*2;
-        }
-        Point center = new Point(mat.cols()*0.5, mat.rows()*0.5);
-        Location centerByProperty = (Location) pipeline.getProperty(propertyName+".center");
-        if (centerByProperty != null) {
-            center = VisionUtils.getLocationPixels(camera, centerByProperty);
         }
 
         List<Result.Circle> circles = findCircularSymmetry(mat, (int)center.x, (int)center.y, 
                 maxDiameter, minDiameter, maxDistance*2, searchWidth, searchHeight, maxTargetCount, minSymmetry, corrSymmetry, 
                 subSampling, superSampling, diagnostics, heatMap, new ScoreRange());
->>>>>>> 83171547
         return new Result(null, circles);
     }
 
@@ -401,13 +344,9 @@
      *                          at least this relative symmetry. Must be in the interval [0,1].
      * @param subSampling       Sub-sampling pixel distance, i.e. only one pixel out of a square of size subSampling will be 
      *                          examined on the first pass. 
-     * @param superSampling     Super-sampling pixel fraction, i.e. the result will have 1/superSampling sub-pixel accuracy.   
-<<<<<<< HEAD
-     * @param diagnostics       If true, draws a diagnostic heat map, circle and cross hairs into the image. 
-=======
+     * @param superSampling     Super-sampling pixel fraction, i.e. the result will have 1/superSampling sub-pixel accuracy.
      * @param diagnostics       If true, draws diagnostic match circles and cross hairs into the image. 
      * @param heatMap           If true, overlays a diagnostic heat map onto the image.
->>>>>>> 83171547
      * @param scoreRange        Outputs the score range of all the sampled center candidates.
      * @return                  A list of the the detected circles (currently only the best).
      * @throws Exception
@@ -415,11 +354,7 @@
     public static  List<Result.Circle> findCircularSymmetry(Mat image, int xCenter, int yCenter,
             int maxDiameter, int minDiameter, int searchDiameter, int searchWidth, 
             int searchHeight, int maxTargetCount, double minSymmetry,
-<<<<<<< HEAD
-            double corrSymmetry, int subSampling, int superSampling, boolean diagnostics, ScoreRange scoreRange) throws Exception {
-=======
             double corrSymmetry, int subSampling, int superSampling, boolean diagnostics, boolean heatMap, ScoreRange scoreRange) throws Exception {
->>>>>>> 83171547
         boolean outermost = !Double.isFinite(scoreRange.finalScore);
         // Image properties.
         final int channels = image.channels();
@@ -481,11 +416,7 @@
         int[] radiusMap = null;
         double [] xOffsetMap = null;
         double [] yOffsetMap = null;
-<<<<<<< HEAD
-        boolean showDiagnostics = (diagnostics && superSamplingOffsets.length == 1); 
-=======
-        boolean showDiagnostics = ((diagnostics || heatMap) && superSamplingOffsets.length == 1); 
->>>>>>> 83171547
+        boolean showDiagnostics = ((diagnostics || heatMap) && superSamplingOffsets.length == 1);
         int wSearchRangeMap = wSearchRange/subSamplingEff;
         int hSearchRangeMap = hSearchRange/subSamplingEff;
         if (showDiagnostics || maxTargetCount > 1) {
@@ -711,12 +642,8 @@
                     for (SymmetryCircle localBest : maximaFiltered) {
                         // ... recursion into finer subSampling and local search.
                         List<CvStage.Result.Circle> localRet = findCircularSymmetry(image, (int)localBest.x, (int)localBest.y, maxDiameter, minDiameter, 
-                                subSamplingEff*iterationRadius, subSamplingEff*iterationRadius, subSamplingEff*iterationRadius, 1, 
-<<<<<<< HEAD
-                                minSymmetry, corrSymmetry, subSamplingEff/iterationDivision, superSampling, diagnostics, scoreRange);
-=======
+                                subSamplingEff*iterationRadius, subSamplingEff*iterationRadius, subSamplingEff*iterationRadius, 1,
                                 minSymmetry, corrSymmetry, subSamplingEff/iterationDivision, superSampling, diagnostics, heatMap, scoreRange);
->>>>>>> 83171547
                         if (localRet.size() > 0) { 
                             samplingFiltered.add((SymmetryCircle) localRet.get(0));
                         }
@@ -764,12 +691,8 @@
             else {
                 // Recursion into finer subSampling and local search.
                 ret = findCircularSymmetry(image, (int)(xBest), (int)(yBest), maxDiameter, minDiameter, 
-                        subSamplingEff*iterationRadius, subSamplingEff*iterationRadius, subSamplingEff*iterationRadius, 1, 
-<<<<<<< HEAD
-                        minSymmetry, corrSymmetry, subSamplingEff/iterationDivision, superSampling, diagnostics, scoreRange);
-=======
+                        subSamplingEff*iterationRadius, subSamplingEff*iterationRadius, subSamplingEff*iterationRadius, 1,
                         minSymmetry, corrSymmetry, subSamplingEff/iterationDivision, superSampling, diagnostics, heatMap, scoreRange);
->>>>>>> 83171547
             }
         }
 
@@ -786,13 +709,8 @@
                     double s = scoreMap[yis*wSearchRangeMap + xis];
                     if (s > 1.0) {
                         /// Pixel coordinates.
-<<<<<<< HEAD
-                        int col = xi + x0SearchRange + r;
-                        int row = yi + y0SearchRange + r;
-=======
                         final int col = xi + x0SearchRange + r;
                         final int row = yi + y0SearchRange + r;
->>>>>>> 83171547
                         double dx2 = (col - xBest);
                         double  dy2 = (row - yBest);
                         int distance2 = (int)Math.round(Math.sqrt(dx2*dx2 + dy2*dy2));
@@ -807,19 +725,6 @@
                             heat -= scoreHeat(scoreRange.minScore);
                             double score = heat*scale;
                             // Determine if this pixel coordinate is part of the indicator (cross-hairs and diameter).
-<<<<<<< HEAD
-                            boolean indicate = false;
-                            if (outermost) {
-                                for (CvStage.Result.Circle circle : ret) {
-                                    double dx = xi + x0SearchRange - circle.x + r + 0.501;
-                                    double dy = yi + y0SearchRange - circle.y + r + 0.501;
-                                    int distance = (int)Math.round(Math.sqrt(dx*dx + dy*dy));
-                                    indicate = (distance == (int)(circle.diameter/2) 
-                                            || ((Math.round(dx) == 0 || Math.round(dy) == 0) 
-                                                    && distance < circle.diameter));
-                                    if (indicate) {
-                                        break;
-=======
                             double indicate = 0.0;
                             if (outermost && diagnostics) {
                                 if (ret.size() == 0) {
@@ -847,7 +752,6 @@
                                                 break;
                                             }
                                         }
->>>>>>> 83171547
                                     }
                                 }
                             }
@@ -860,13 +764,6 @@
                                 int red = 0;
                                 int green = 0;
                                 int blue = 0;
-<<<<<<< HEAD
-                                if (indicate) {
-                                    red = 0;
-                                    green = 255;
-                                    blue = 0;
-                                    alpha = 0.5;
-=======
                                 if (indicate > 0) {
                                     if (ret.size() == 0) {
                                         red = 255;
@@ -879,7 +776,6 @@
                                         blue = 0;
                                     }
                                     alpha = indicate;
->>>>>>> 83171547
                                     alphaCompl = 1 - alpha;
                                 }
                                 else if (score <= 255) {
@@ -893,14 +789,6 @@
                                     red = (int) 255;
                                     green = (int) (score - 255-255);
                                 }
-<<<<<<< HEAD
-                                pixelData[2] = (byte) (alpha*red + alphaCompl*Byte.toUnsignedInt(pixelData[2]));
-                                pixelData[1] = (byte) (alpha*green + alphaCompl*Byte.toUnsignedInt(pixelData[1]));
-                                pixelData[0] = (byte) (alpha*blue + alphaCompl*Byte.toUnsignedInt(pixelData[0]));
-                            }
-                            else {
-                                if (indicate) {
-=======
                                 if (indicate > 0 || heatMap) {
                                     pixelData[2] = (byte) (alpha*red + alphaCompl*Byte.toUnsignedInt(pixelData[2]));
                                     pixelData[1] = (byte) (alpha*green + alphaCompl*Byte.toUnsignedInt(pixelData[1]));
@@ -909,7 +797,6 @@
                             }
                             else {
                                 if (indicate > 0) {
->>>>>>> 83171547
                                     pixelData[0] = (byte) 255; 
                                 }
                                 else {
