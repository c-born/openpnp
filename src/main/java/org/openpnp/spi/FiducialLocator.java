package org.openpnp.spi;

import org.openpnp.model.BoardLocation;
import org.openpnp.model.Length;
import org.openpnp.model.Location;
import org.openpnp.model.Part;
import org.openpnp.model.Placement;


/**
 * Provides a method to detect and orient boards using a fiducial system. This interface is
 * primarily implemented by the ReferenceFidicualLocator but is provided so that future expansion
 * can occur without requiring configuration changes.
 */
public interface FiducialLocator extends PropertySheetHolder {
<<<<<<< HEAD
	public Location locateBoard(BoardLocation boardLocation) throws Exception;
    public Location locateBoard(BoardLocation boardLocation, boolean checkPanel) throws Exception;
    public Location getHomeFiducialLocation(Location location, Part part ) throws Exception;
=======
    public Location locateBoard(BoardLocation boardLocation) throws Exception;

    public Location locateBoard(BoardLocation boardLocation, boolean checkPanel) throws Exception;

    public Location getHomeFiducialLocation(Location location, Part part) throws Exception;
>>>>>>> bacd6bbe
}<|MERGE_RESOLUTION|>--- conflicted
+++ resolved
@@ -1,10 +1,8 @@
 package org.openpnp.spi;
 
 import org.openpnp.model.BoardLocation;
-import org.openpnp.model.Length;
 import org.openpnp.model.Location;
 import org.openpnp.model.Part;
-import org.openpnp.model.Placement;
 
 
 /**
@@ -13,15 +11,9 @@
  * can occur without requiring configuration changes.
  */
 public interface FiducialLocator extends PropertySheetHolder {
-<<<<<<< HEAD
-	public Location locateBoard(BoardLocation boardLocation) throws Exception;
-    public Location locateBoard(BoardLocation boardLocation, boolean checkPanel) throws Exception;
-    public Location getHomeFiducialLocation(Location location, Part part ) throws Exception;
-=======
     public Location locateBoard(BoardLocation boardLocation) throws Exception;
 
     public Location locateBoard(BoardLocation boardLocation, boolean checkPanel) throws Exception;
 
     public Location getHomeFiducialLocation(Location location, Part part) throws Exception;
->>>>>>> bacd6bbe
 }